--- conflicted
+++ resolved
@@ -92,11 +92,7 @@
         indices = indices[::-1]
 
     P_sum = np.cumsum(P_samples)
-<<<<<<< HEAD
-    num_samples = np.sum(P_sum <= percentile)
-=======
     num_samples = np.sum(np.logical_and(0.0 < P_sum, P_sum <= top_percentile))
->>>>>>> a25c5620
     P_samples = P_samples[0:num_samples]
     samples = samples[0:num_samples, :]
     if type(lam_vol) != type(None):
