# Copyright (C) 2014-2019 The BET Development Team

"""
This module provides methods for postprocessing probabilities and data.
"""
import logging
import numpy as np
import bet.sample as sample


class dim_not_matching(Exception):
    """
    Exception for when the dimension is inconsistent.
    """


class bad_object(Exception):
    """
    Exception for when the wrong type of object is used.
    """


def sort_by_rho(sample_set):
    """
    This sorts the samples within the sample_set by probability density.
    If a discretization object is given, then the QoI data is also sorted
    to maintain the correspondence.
    Any volumes present in the input space (or just the sample object)
    are also sorted.

    :param sample_set: Object containing samples and probabilities
    :type sample_set: :class:`~bet.sample.sample_set_base` or
        :class:`~bet.sample.discretization`
    :param indices: sorting indices
    :type indices: :class:`numpy.ndarray` of shape (num_samples,)
    :param sample_set_out: Object containing sorted samples and probabilities
    :type sample_set_out: :class:`~bet.sample.sample_set` or
        :class:`~bet.sample.discretization`

    :rtype: tuple
    :returns: (sample_set_out, indicices)

    """
    if isinstance(sample_set, sample.discretization):
        samples = sample_set._input_sample_set.get_values()
        P_samples = sample_set._input_sample_set.get_probabilities()
        lam_vol = sample_set._input_sample_set.get_volumes()
        data = sample_set._output_sample_set.get_values()
    elif isinstance(sample_set, sample.sample_set_base):
        samples = sample_set.get_values()
        P_samples = sample_set.get_probabilities()
        lam_vol = sample_set.get_volumes()
        data = None
    else:
        raise bad_object("Improper sample object")

    nnz = np.sum(P_samples > 0)
    if lam_vol is None:
        indices = np.argsort(P_samples)[::-1][0:nnz]
    else:
        indices = np.argsort(P_samples / lam_vol)[::-1][0:nnz]
    P_samples = P_samples[indices]
    samples = samples[indices, :]
    if lam_vol is not None:
        lam_vol = lam_vol[indices]
    if data is not None:
        data = data[indices, :]

    if isinstance(sample_set, sample.discretization):
        samples_out = sample.sample_set(sample_set._input_sample_set.get_dim())
        data_out = sample.sample_set(sample_set._output_sample_set.get_dim())
        sample_set_out = sample.discretization(samples_out, data_out)
        sample_set_out._input_sample_set.set_values(samples)
        sample_set_out._input_sample_set.set_probabilities(P_samples)
        sample_set_out._input_sample_set.set_volumes(lam_vol)
        sample_set_out._output_sample_set.set_values(data)
    else:
        sample_set_out = sample.sample_set(sample_set.get_dim())
        sample_set_out.set_values(samples)
        sample_set_out.set_probabilities(P_samples)
        sample_set_out.set_volumes(lam_vol)

    return (sample_set_out, indices)


def sample_prob(percentile, sample_set, sort=True, descending=False):
    """
    This calculates the highest/lowest probability samples whose probability
    sum to a given value.
    A new sample_set with the samples corresponding to these highest/lowest
    probability samples is returned along with the number of samples and
    the indices.
    This uses :meth:`~bet.postProcess.sort_by_rho`.
    The ``descending`` flag determines whether or not to calcuate the
    highest/lowest.

    :param percentile: ratio of highest probability samples to select
    :type percentile: float
    :param sample_set: Object containing samples and probabilities
    :type sample_set: :class:`~bet.sample.sample_set_base` or
        :class:`~bet.sample.discretization`
    :type indices: :class:`numpy.ndarray` of shape (num_samples,)
    :param indices: sorting indices
    :param bool sort: Flag whether or not to sort
    :param bool descending: Flag order of sorting
    :param sample_set_out: Object containing sorted samples and probabilities
    :type sample_set_out: :class:`~bet.sample.sample_set` or
        :class:`~bet.sample.discretization`

    :rtype: tuple
    :returns: ( num_samples, sample_set_out, data)

    """
    if isinstance(sample_set, sample.discretization):
        samples = sample_set._input_sample_set.get_values()
        P_samples = sample_set._input_sample_set.get_probabilities()
        lam_vol = sample_set._input_sample_set.get_volumes()
        data = sample_set._output_sample_set.get_values()
    elif isinstance(sample_set, sample.sample_set_base):
        samples = sample_set.get_values()
        P_samples = sample_set.get_probabilities()
        lam_vol = sample_set.get_volumes()
        data = None
    else:
        raise bad_object("Improper sample object")

    if sort:
        (sample_set, indices) = sort_by_rho(sample_set)
        if isinstance(sample_set, sample.discretization):
            samples = sample_set._input_sample_set.get_values()
            P_samples = sample_set._input_sample_set.get_probabilities()
            lam_vol = sample_set._input_sample_set.get_volumes()
            data = sample_set._output_sample_set.get_values()
        elif isinstance(sample_set, sample.sample_set_base):
            samples = sample_set.get_values()
            P_samples = sample_set.get_probabilities()
            lam_vol = sample_set.get_volumes()
            data = None
    if descending:
        P_samples = P_samples[::-1]
        samples = samples[::-1]
        if lam_vol is not None:
            lam_vol = lam_vol[::-1]
        if data is not None:
            data = data[::-1]
        indices = indices[::-1]

    P_sum = np.cumsum(P_samples)
    num_samples = np.sum(np.logical_and(0.0 < P_sum, P_sum <= percentile))
    P_samples = P_samples[0:num_samples]
    samples = samples[0:num_samples, :]
    if lam_vol is not None:
        lam_vol = lam_vol[0:num_samples]
    if data is not None:
        if len(data.shape) == 1:
            data = np.expand_dims(data, axis=1)
        data = data[0:num_samples, :]

    if isinstance(sample_set, sample.discretization):
        samples_out = sample.sample_set(sample_set._input_sample_set.get_dim())
        data_out = sample.sample_set(sample_set._output_sample_set.get_dim())
        sample_set_out = sample.discretization(samples_out, data_out)
        sample_set_out._input_sample_set.set_values(samples)
        sample_set_out._input_sample_set.set_probabilities(P_samples)
        sample_set_out._input_sample_set.set_volumes(lam_vol)
        sample_set_out._output_sample_set.set_values(data)
    else:
        sample_set_out = sample.sample_set(sample_set.get_dim())
        sample_set_out.set_values(samples)
        sample_set_out.set_probabilities(P_samples)
        sample_set_out.set_volumes(lam_vol)

    return (num_samples, sample_set_out,
            indices[0:num_samples])


def sample_highest_prob(top_percentile, sample_set, sort=True):
    """
    This calculates the highest probability samples whose probability sum to a
    given value.
    The number of high probability samples that sum to the value,
    a new sample_set, and the indices are returned.
    This uses :meth:`~bet.postProcess.sort_by_rho`.

    :param top_percentile: ratio of highest probability samples to select
    :type top_percentile: float
    :param sample_set: Object containing samples and probabilities
    :type sample_set: :class:`~bet.sample.sample_set_base`
        or :class:`~bet.sample.discretization`
    :type indices: :class:`numpy.ndarray` of shape (num_samples,)
    :param indices: sorting indices
    :param bool sort: Flag whether or not to sort
    :param sample_set_out: Object containing sorted samples and probabilities
    :type sample_set_out: :class:`~bet.sample.sample_set`
        or :class:`~bet.sample.discretization`

    :rtype: tuple
    :returns: ( num_samples, sample_set_out, indices)

    """
    return sample_prob(top_percentile, sample_set, sort)


def sample_lowest_prob(bottom_percentile, sample_set, sort=True):
    """
    This calculates the lowest probability samples whose probability sum to a
    given value.
    The number of low probability samples that sum to the value,
    a new sample_set, and the indices are returned.
    This uses :meth:`~bet.postProcess.sort_by_rho`.

    :param top_percentile: ratio of highest probability samples to select
    :type top_percentile: float
    :param sample_set: Object containing samples and probabilities
    :type sample_set: :class:`~bet.sample.sample_set_base`
        or :class:`~bet.sample.discretization`
    :type indices: :class:`numpy.ndarray` of shape (num_samples,)
    :param indices: sorting indices of unsorted ``P_samples``
    :param bool sort: Flag whether or not to sort
    :param sample_set_out: Object containing sorted samples and probabilities
    :type sample_set_out: :class:`~bet.sample.sample_set`
        or :class:`~bet.sample.discretization`

    :rtype: tuple
    :returns: ( num_samples, sample_set_out, indices)

    """
    return sample_prob(bottom_percentile, sample_set,
                       sort, descending=True)

<<<<<<< HEAD

def compare_yield(sort_ind, sample_quality, run_param, column_headings=None):
    """
    .. todo::

       Revisit to deprecate later.

    Compare the quality of samples where ``sample_quality`` is the measure of
    quality by which the sets of samples have been indexed and ``sort_ind`` is
    an array of the sorted indices.

    :param list sort_ind: indices that index ``sample_quality`` in sorted
        order
    :param list sample_quality: a measure of quality by which the sets of
        samples are sorted
    :param list run_param: zipped list of :class:`~numpy.ndarray` containing
        information used to generate the sets of samples to be displayed
    :param list column_headings: Column headings to print to screen

    """
    raise PendingDeprecationWarning
    if column_headings is None:
        column_headings = "Run parameters"
    logging.info("Sample Set No., Quality, " + str(column_headings))
    for i in reversed(sort_ind):
        logging.info(i, sample_quality[i], np.round(run_param[i], 3))


def in_high_prob(data, rho_D, maximum, sample_nos=None):
    """
    .. todo::

       Revisit to deprecate later.

    Estimates the number of samples in high probability regions of D.

    :param data: Data associated with ``samples``
    :type data: :class:`np.ndarray`
    :param rho_D: probability density on D
    :type rho_D: callable function that takes a :class:`np.array` and returns a
        :class:`np.ndarray`
    :param float maximum: maximum (or average) value of ``rho_D``
    :param list sample_nos: sample numbers to plot

    :rtype: int
    :returns: Estimate of number of samples in the high probability area.

    """
    raise PendingDeprecationWarning
    if sample_nos is None:
        sample_nos = np.arange(data.shape[0])
    if len(data.shape) == 1:
        rD = rho_D(data[sample_nos])
    else:
        rD = rho_D(data[sample_nos, :])
    adjusted_total_prob = int(sum(rD) / maximum)
    logging.info("Samples in box " + str(adjusted_total_prob))
    return adjusted_total_prob


def in_high_prob_multi(results_list, rho_D, maximum, sample_nos_list=None):
    """
    .. todo::

       Revisit to deprecate later.

    Estimates the number of samples in high probability regions of D for a list
    of results.

    :param list results_list: list of (results, data) tuples
    :param rho_D: probability density on D
    :type rho_D: callable function that takes a :class:`np.array` and returns a
        :class:`np.ndarray`
    :param float maximum: maximum (or average) value of ``rho_D``
    :param list sample_nos_list: list of sample numbers to plot (list of lists)

    :rtype: list of int
    :returns: Estimate of number of samples in the high probability area.

    """
    raise PendingDeprecationWarning
    adjusted_total_prob = list()
    if sample_nos_list:
        for result, sample_nos in zip(results_list, sample_nos_list):
            adjusted_total_prob.append(in_high_prob(result[1], rho_D, maximum,
                                                    sample_nos))
    else:
        for result in results_list:
            adjusted_total_prob.append(in_high_prob(result[1], rho_D, maximum))
    return adjusted_total_prob
=======
>>>>>>> a4e63e1e
<|MERGE_RESOLUTION|>--- conflicted
+++ resolved
@@ -227,97 +227,3 @@
     """
     return sample_prob(bottom_percentile, sample_set,
                        sort, descending=True)
-
-<<<<<<< HEAD
-
-def compare_yield(sort_ind, sample_quality, run_param, column_headings=None):
-    """
-    .. todo::
-
-       Revisit to deprecate later.
-
-    Compare the quality of samples where ``sample_quality`` is the measure of
-    quality by which the sets of samples have been indexed and ``sort_ind`` is
-    an array of the sorted indices.
-
-    :param list sort_ind: indices that index ``sample_quality`` in sorted
-        order
-    :param list sample_quality: a measure of quality by which the sets of
-        samples are sorted
-    :param list run_param: zipped list of :class:`~numpy.ndarray` containing
-        information used to generate the sets of samples to be displayed
-    :param list column_headings: Column headings to print to screen
-
-    """
-    raise PendingDeprecationWarning
-    if column_headings is None:
-        column_headings = "Run parameters"
-    logging.info("Sample Set No., Quality, " + str(column_headings))
-    for i in reversed(sort_ind):
-        logging.info(i, sample_quality[i], np.round(run_param[i], 3))
-
-
-def in_high_prob(data, rho_D, maximum, sample_nos=None):
-    """
-    .. todo::
-
-       Revisit to deprecate later.
-
-    Estimates the number of samples in high probability regions of D.
-
-    :param data: Data associated with ``samples``
-    :type data: :class:`np.ndarray`
-    :param rho_D: probability density on D
-    :type rho_D: callable function that takes a :class:`np.array` and returns a
-        :class:`np.ndarray`
-    :param float maximum: maximum (or average) value of ``rho_D``
-    :param list sample_nos: sample numbers to plot
-
-    :rtype: int
-    :returns: Estimate of number of samples in the high probability area.
-
-    """
-    raise PendingDeprecationWarning
-    if sample_nos is None:
-        sample_nos = np.arange(data.shape[0])
-    if len(data.shape) == 1:
-        rD = rho_D(data[sample_nos])
-    else:
-        rD = rho_D(data[sample_nos, :])
-    adjusted_total_prob = int(sum(rD) / maximum)
-    logging.info("Samples in box " + str(adjusted_total_prob))
-    return adjusted_total_prob
-
-
-def in_high_prob_multi(results_list, rho_D, maximum, sample_nos_list=None):
-    """
-    .. todo::
-
-       Revisit to deprecate later.
-
-    Estimates the number of samples in high probability regions of D for a list
-    of results.
-
-    :param list results_list: list of (results, data) tuples
-    :param rho_D: probability density on D
-    :type rho_D: callable function that takes a :class:`np.array` and returns a
-        :class:`np.ndarray`
-    :param float maximum: maximum (or average) value of ``rho_D``
-    :param list sample_nos_list: list of sample numbers to plot (list of lists)
-
-    :rtype: list of int
-    :returns: Estimate of number of samples in the high probability area.
-
-    """
-    raise PendingDeprecationWarning
-    adjusted_total_prob = list()
-    if sample_nos_list:
-        for result, sample_nos in zip(results_list, sample_nos_list):
-            adjusted_total_prob.append(in_high_prob(result[1], rho_D, maximum,
-                                                    sample_nos))
-    else:
-        for result in results_list:
-            adjusted_total_prob.append(in_high_prob(result[1], rho_D, maximum))
-    return adjusted_total_prob
-=======
->>>>>>> a4e63e1e
