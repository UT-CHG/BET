# Copyright (C) 2014-2015 The BET Development Team

"""
This module provides a workaround for people without mpi4py installed
to run BET.
"""


class comm_for_no_mpi4py(object):

    """
    Provides a fake MPI.COMM_WORLD implementation so that the user need not
    install mpi4py.
    """

    def __init__(self):
        """
        Initialization
        """
        self.size = 1
        self.rank = 0
        pass

    def Get_size(self):
        """
        :rtype: int
        :returns: 1
        """
        return 1

    def Get_rank(self):
        """
        :rtype: int
        :returns 0
        """
        return 0

    def allgather(self, val, val2=None):
        """
        :param object val: object to allgather
        :rtype: object
        :returns: val
        """
        return val

    def allreduce(self, val1, op=None):
        """
        :param object val1: object to allreduce
        :rtype: object
        :returns: val1
        """
        return val1

    def bcast(self, val, root=0):
        """
        :param object val: object to broadcast
        :param int root: 0
        :rtype: object
        :returns: val
        """
        return val

<<<<<<< HEAD
    def scatter(self, val1, val2=None, root=0):
=======
    def scatter(self, val1, val2, root=0):
>>>>>>> 78b87cb4
        """
        :param object val1: object to Scatter
        :param object val2: object to Scatter
        :param int root: 0
        :rtype: object
        :returns: val1
        """
        return val1

<<<<<<< HEAD
    def gather(self, val1, val2=None, root=0):
        """
        :param object val1: object to gather
        :param object val2: object to gather
        :param int root: 0
        :rtype: object
        :returns: val1
        """
        return val1

=======
>>>>>>> 78b87cb4
    def Allgather(self, val, val2=None):
        """
        :param object val: object to Allgather
        :rtype: object
        :returns: val
        """
        return val

    def Allreduce(self, val1, val2=None, op=None):
        """
        :param object val1: object to Allreduce
        :param object val2: object to Allreduce
        :param op: None
        :rtype: object
        :returns: val1
        """
        return val1

    def Bcast(self, val, root=0):
        """
        :param object val: object to gather
        :param int root: 0
        :rtype: object
        :returns: val
        """
        return val

    def Scatter(self, val1, val2, root=0):
        """
        :param object val1: object to Scatter
        :param object val2: object to Scatter
        :param int root: 0
        :rtype: object
        :returns: val1
        """
        return val1
    
    def Barrier(self):
        """
        Does nothing in serial.
        """
        pass


class MPI_for_no_mpi4py(object):

    """
    Provides a fake MPI implementation so that the user need not install
    mpi4py.
    """

    def __init__(self):
        """
        Initialization
        """
        self.SUM = None
        self.DOUBLE = float
        self.INT = int
        self.BOOL = bool

try:
    from mpi4py import MPI
    comm = MPI.COMM_WORLD
except ImportError:
    MPI = MPI_for_no_mpi4py()
    comm = comm_for_no_mpi4py()

size = comm.Get_size()
rank = comm.Get_rank()<|MERGE_RESOLUTION|>--- conflicted
+++ resolved
@@ -60,11 +60,7 @@
         """
         return val
 
-<<<<<<< HEAD
     def scatter(self, val1, val2=None, root=0):
-=======
-    def scatter(self, val1, val2, root=0):
->>>>>>> 78b87cb4
         """
         :param object val1: object to Scatter
         :param object val2: object to Scatter
@@ -74,7 +70,7 @@
         """
         return val1
 
-<<<<<<< HEAD
+
     def gather(self, val1, val2=None, root=0):
         """
         :param object val1: object to gather
@@ -85,8 +81,6 @@
         """
         return val1
 
-=======
->>>>>>> 78b87cb4
     def Allgather(self, val, val2=None):
         """
         :param object val: object to Allgather
