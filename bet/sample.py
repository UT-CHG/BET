# Copyright (C) 2016 The BET Development Team


"""
This module contains data structure/storage classes for BET. Notably:
    :class:`bet.sample.sample_set`
    :class:`bet.sample.discretization`
    :class:`bet.sample.length_not_matching`
    :class:`bet.sample.dim_not_matching`
"""

import numpy as np
import scipy.spatial as spatial
import scipy.io as sio
from bet.Comm import comm
import bet.util as util

class length_not_matching(Exception):
    """
    Exception for when the length of the array is inconsistent.
    """
    

<<<<<<< HEAD
class no_list(Exception):
	pass

class length_not_matching(Exception):
	pass

class dim_not_matching(Exception):
    pass
=======
class dim_not_matching(Exception):
    """
    Exception for when the dimension of the array is inconsistent.
    """
    
def save_sample_set(save_set, file_name, sample_set_name=None):
    """
    Saves this :class:`bet.sample.sample_set` as a ``.mat`` file. Each
    attribute is added to a dictionary of names and arrays which are then
    saved to a MATLAB-style file.

    :param save_set: sample set to save
    :type save_set: :class:`bet.sample.sample_set`
    :param string file_name: Name of the ``.mat`` file, no extension is
        needed.
    :param string sample_set_name: String to prepend to attribute names when
        saving multiple :class`bet.sample.sample_set` objects to a single
        ``.mat`` file

    """
    if os.path.exists(file_name) or os.path.exists(file_name+'.mat'):
        mdat = sio.loadmat(file_name)
    else:
        mdat = dict()
    if sample_set_name is None:
        sample_set_name = ''
    for attrname in dir(save_set):
        if attrname is not '_kdtree':
            curr_attr = getattr(save_set, attrname)
            if curr_attr is not None:
                mdat[sample_set_name+attrname] = curr_attr 
>>>>>>> b791d5d8

def load_sample_set(file_name, sample_set_name=None):
    """
    Loads a :class:`~bet.sample.sample_set` from a ``.mat`` file. If a file
    contains multiple :class:`~bet.sample.sample_set` objects then
    ``sample_set_name`` is used to distinguish which between different
    :class:`~bet.sample.sample_set` objects.

    :param string file_name: Name of the ``.mat`` file, no extension is
        needed.
    :param string sample_set_name: String to prepend to attribute names when
        saving multiple :class`bet.sample.sample_set` objects to a single
        ``.mat`` file

    :rtype: :class:`~bet.sample.sample_set`
    :returns: the ``sample_set`` that matches the ``sample_set_name``
    """
    mdat = sio.loadmat(file_name)
    if sample_set_name is None:
        sample_set_name = ''
    
    loaded_set = sample_set(np.squeeze(mdat[sample_set_name+"_dim"]))

    for attrname in dir(loaded_set):
        if attrname is not '_dim' and is not '_kdtree':
            if attrname in mdat.keys():
                if attrname in sample_set.vector_names:
                    setattr(loaded_set, attrname,
                        np.squeeze(mdat[sample_set_name+attrname))
                else:
                    setattr(loaded_set, attrname, mdat[sample_set_name+attrname)
    return loaded_set

class sample_set(object):
    """

    A data structure containing arrays specific to a set of samples.

    """
    # TODO self._array_names should be moved here since it doesn't change 
    #: List of attribute names for attributes which are vectors or 1D
    #: :class:`numpy.ndarray`
    vector_names = ['_error_estimates', '_error_estimates_local',
            '_probabilities', '_probabilities_local', '_volumes',
            '_volumes_local', '_local_index']
    #: List of attribute names for attributes that are
    #: :class:`numpy.ndarray`
    array_names = ['_values', '_volumes', '_probabilities', '_jacobians',
    '_error_estimates'] 

    def __init__(self, dim):
<<<<<<< HEAD
        self._array_names = ['_values', '_volumes', '_probabilities', '_jacobians', '_error_estimates']
        self._dim = dim
        self._domain = None
=======
        """

        Initialization
        
        :param int dim: Dimension of the space in which these samples reside.

        """
        # TODO remove this
        #: List of attribute names for attributes that are
        #: :class:`numpy.ndarray`
        self._array_names = ['_values', '_volumes', '_probabilities',
                '_jacobians', '_error_estimates'] 
        #: Dimension of the sample space
        self._dim = dim 
        #: :class:`numpy.ndarray` of sample values of shape (num, dim)
>>>>>>> b791d5d8
        self._values = None
        #: :class:`numpy.ndarray` of sample Voronoi volumes of shape (num,)
        self._volumes = None
        #: :class:`numpy.ndarray` of sample probabilities of shape (num,)
        self._probabilities = None
        #: :class:`numpy.ndarray` of Jacobians at samples of shape (num,
        #: other_dim, dim)
        self._jacobians = None
        #: :class:`numpy.ndarray` of model error estimates at samples of shape
        #: (num,) 
        self._error_estimates = None
        #: The sample domain :class:`numpy.ndarray` of shape (dim, 2)
        self._domain = None
        #: :class:`scipy.spatial.KDTree`
        self._kdtree = None
        #: Local values for parallelism, :class:`numpy.ndarray` of shape
        #: (local_num, dim)
        self._values_local = None
        #: Local volumes for parallelism, :class:`numpy.ndarray` of shape
        #: (local_num,)
        self._volumes_local = None
        #: Local probabilities for parallelism, :class:`numpy.ndarray` of shape
        #: (local_num,)
        self._probabilities_local = None
        #: Local Jacobians for parallelism, :class:`numpy.ndarray` of shape
        #: (local_num, other_dim, dim)
        self._jacobians_local = None
        #: Local error_estimates for parallelism, :class:`numpy.ndarray` of
        #: shape (local_num,)
        self._error_estimates_local = None
        #: Local indicies of global arrays, :class:`numpy.ndarray` of shape
        #: (local_num,)
        self._local_index = None



    def check_num(self):
        """
        
        Checks that the number of entries in ``self._values``,
        ``self._volumes``, ``self._probabilities``, ``self._jacobians``, and
        ``self._error_estimates`` all match (assuming the named array exists).
        
        :rtype: int
        :returns: num

        """
        num = None
        for array_name in self._array_names:
            current_array = getattr(self, array_name)
            if current_array:
                if num is None:
                    num = current_array.shape[0]
                    first_array = array_name
                else:
                    if num != current_array.shape[0]:
                        raise length_not_matching("length of " + array_name +"\
                                inconsistent with " + first_array) 
        return num

    def get_dim(self):
        """

        Return the dimension of the sample space.
        
        :rtype: int
        :returns: Dimension of the sample space.

        """
        return self._dim

    def set_domain(self, domain):
        self._domain = domain

    def get_domain(self):
        return self._domain

    def set_values(self, values):
        """
        Sets the sample values. 
        
        :param values: sample values
        :type values: :class:`numpy.ndarray` of shape (num, dim)

        """
        self._values = util.fix_dimensions_data(values)
        if self._values.shape[1] != self._dim:
            raise dim_not_matching("dimension of values incorrect")
        
    def get_values(self):
        """
        Returns sample values.

        :rtype: :class:`numpy.ndarray`
        :returns: sample values

        """
        return self._values

    def append_values(self, new_values):
        """
        Appends the ``new_values`` to ``self._values``. 

        .. note::

            Remember to update the other member attribute arrays so that
            :meth:`~sample.sample.check_num` does not fail.

        :param new_values: New values to append.
        :type new_values: :class:`numpy.ndarray` of shape (num, dim)

        """
        new_values = util.fix_dimensions_data(new_values)
        self._values = np.concatenate((self._values, new_values), axis=0)
        
    def set_domain(self, domain):
        """
        Sets the domain.

        :param domain: Sample domain
        :type domain: :class:`numpy.ndarray` of shape (dim, 2)
        
        """
        if domain.shape[0] != self._dim:
            raise dim_not_matching("dimension of values incorrect")
        else:
            self._domain = domain
        
    def get_domain(self):
        """
        Returns the sample domain,

        :rtype: :class:`numpy.ndarray` of shape (dim, 2)
        :returns: Sample domain

        """
        return self._domain

    def set_volumes(self, volumes):
        """
        Sets sample Voronoi cell volumes.

        :type volumes: :class:`numpy.ndarray` of shape (num,)
        :param volumes: sample Voronoi cell volumes

        """
        self._volumes = volumes
        
    def get_volumes(self):
        """
        Returns sample Voronoi cell volumes.

        :rtype: :class:`numpy.ndarray` of shape (num,)
        :returns: sample Voronoi cell volumes

        """
        return self._volumes

    def set_probabilities(self, probabilities):
        """
        Set sample probabilities.

        :type probabilities: :class:`numpy.ndarray` of shape (num,)
        :param probabilities: sample probabilities

        """
        self._probabilities = probabilities
        
    def get_probabilities(self):
        """
        Returns sample probabilities.

        :rtype: :class:`numpy.ndarray` of shape (num,)
        :returns: sample probabilities

        """
        return self._probabilities

    def set_jacobians(self, jacobians):
        """
        Returns sample jacobians.

        :type jacobians: :class:`numpy.ndarray` of shape (num, other_dim, dim)
        :param jacobians: sample jacobians

        """
        self._jacobians = jacobians
        
    def get_jacobians(self):
<<<<<<< HEAD
        return self._jacobians
=======
        """
        Returns sample jacobians.

        :rtype: :class:`numpy.ndarray` of shape (num, other_dim, dim)
        :returns: sample jacobians

        """
        return self._jacobians 
>>>>>>> b791d5d8

    def append_jacobians(self, new_jacobians):
        """
        Appends the ``new_jacobians`` to ``self._jacobians``. 

        .. note::

            Remember to update the other member attribute arrays so that
            :meth:`~sample.sample.check_num` does not fail.

        :param new_jacobians: New jacobians to append.
        :type new_jacobians: :class:`numpy.ndarray` of shape (num, other_dim, 
            dim)

        """
        self._jacobians = np.concatenate((self._jacobians, new_jacobians),
                axis=0)

    def set_error_estimates(self, error_estimates):
        """
        Returns sample error estimates.

        :type error_estimates: :class:`numpy.ndarray` of shape (num,)
        :param error_estimates: sample error estimates

        """
        self._error_estimates = error_estimates

    def get_error_estimates(self):
        """
        Returns sample error_estimates.

        :rtype: :class:`numpy.ndarray` of shape (num,)
        :returns: sample error_estimates

        """
        return self._error_estimates

    def append_error_estimates(self, new_error_estimates):
        """
        Appends the ``new_error_estimates`` to ``self._error_estimates``. 

        .. note::

            Remember to update the other member attribute arrays so that
            :meth:`~sample.sample.check_num` does not fail.

        :param new_error_estimates: New error_estimates to append.
        :type new_error_estimates: :class:`numpy.ndarray` of shape (num,)

        """
        self._error_estimates = np.concatenate((self._error_estimates,
            new_error_estimates), axis=0) 
        
    def set_kdtree(self):
        """
        Creates a :class:`scipy.spatial.KDTree` for this set of samples.
        """
        self._kdtree = spatial.KDTree(self._values)
        
    def get_kdtree(self):
        """
        Returns a :class:`scipy.spatial.KDTree` for this set of samples.
        
        :rtype: :class:`scipy.spatial.KDTree`
        :returns: :class:`scipy.spatial.KDTree` for this set of samples.
        
        """
        return self._kdtree

    def set_values_local(self, values_local):
        self._values_local = values_local
        pass
        
    def get_values_local(self):
        return self._values_local

    def set_volumes_local(self, volumes_local):
        self._volumes_local = volumes_local
        pass

    def get_volumes_local(self):
        return self._volumes_local

    def set_probabilities_local(self, probabilities_local):
        self._probabilities_local = probabilities_local
        pass

    def get_probabilities_local(self):
        return self._probabilities_local

    def set_jacobians_local(self, jacobians_local):
        self._jacobians_local = jacobians_local
        pass

    def get_jacobians_local(self):
        return self._jacobians_local

    def set_error_estimates_local(self, error_estimates_local):
        self._error_estimates_local = error_estimates_local
        pass

    def get_error_estimates_local(self):
        return self._error_estimates_local

    def local_to_global(self):
        for array_name in self._array_names:
            current_array_local = getattr(self, array_name + "_local")
            if current_array_local:
                setattr(self, array_name, util.get_global(current_array_local))
        pass

    def global_to_local(self):
        num = self.check_num()
        global_index = np.arange(num, dytpe=np.int)
        self._local_index = np.array_split(global_index, comm.size)
        for array_name in self._array_names:
            current_array = getattr(self, array_name)
            if current_array:
                setattr(self, array_name + "_local",
                        current_array[self._local_index]) 

def save_discretization(save_disc, file_name, discretization_name=None):
    """
    Saves this :class:`bet.sample.discretization` as a ``.mat`` file. Each
    attribute is added to a dictionary of names and arrays which are then
    saved to a MATLAB-style file.

    :param save_disc: sample set to save
    :type save_disc: :class:`bet.sample.discretization`
    :param string file_name: Name of the ``.mat`` file, no extension is
        needed.
    :param string discretization_name: String to prepend to attribute names when
        saving multiple :class`bet.sample.discretization` objects to a single
        ``.mat`` file

    """
    new_mdat = dict()

    if discretization_name is None:
        discretization_name = ''
    for attrname in dir(save_disc):
        curr_attr = getattr(save_disc, attrname)
        if curr_attr is not None:
            if attrname is in discretization.sample_set_names:
                save_sample_set(curr_attr, file_name,
                    distrcretization_name+attrname)
            else:
                new_mdat[discretization_name+attrname] = curr_attr
    
    if os.path.exists(file_name) or os.path.exists(file_name+'.mat'):
        mdat = sio.loadmat(file_name)
        for i, v in new_mdat.iteritems():
            mdat[i] = v
        sio.savemat(file_name, mdat)
    else:
        sio.savemat(file_name, new_mdat)

def load_discretization(file_name, discretization_name=None):
    """
    Loads a :class:`~bet.sample.discretization` from a ``.mat`` file. If a file
    contains multiple :class:`~bet.sample.discretization` objects then
    ``discretization_name`` is used to distinguish which between different
    :class:`~bet.sample.discretization` objects.

    :param string file_name: Name of the ``.mat`` file, no extension is
        needed.
    :param string discretization_name: String to prepend to attribute names when
        saving multiple :class`bet.sample.discretization` objects to a single
        ``.mat`` file

    :rtype: :class:`~bet.sample.discretization`
    :returns: the ``discretization`` that matches the ``discretization_name``
    """
    mdat = sio.loadmat(file_name)
    if discretization_name is None:
        discretization_name = ''

    input_sample_set = load_sample_set(file_name,
            discretization_name+'_input_sample_set')

    output_sample_set = load_sample_set(file_name,
            discretization_name+'_output_sample_set')

    if input_sample_set is not None:
        loaded_disc = discretization(input_sample_set, output_sample_set)
    else:
        return None

    for attrname in dir(loaded_disc):
        if attrname is not '_input_sample_set' and is not '_output_sample_set':
            if attrname in discretization.vector_names:
                setattr(loaded_disc, attrname,
                        np.squeeze(mdat[discretization_name+attrname))
            elif attrname in discreitzation.sample_set_sames:
                setattr(loaded_disc, attrname, load_sample_set(file_name,
                    distrcretization_name+attrname))
            elif attrname in mdat.keys():
                setattr(loaded_disc, attrname, mdat[discretization_name+attrname)
    return loaded_disc


class discretization(object):
    """
    A data structure to store all of the :class:`~bet.sample.sample_set`
    objects and associated pointers to solve an stochastic inverse problem. 
    """
    #: List of attribute names for attributes which are vectors or 1D
    #: :class:`numpy.ndarray`
    vector_names = ['_io_ptr', '_io_ptr_local', '_emulated_ii_ptr',
        '_emulated_ii_ptr_local', '_emulated_oo_ptr', '_emulated_oo_ptr_local']
    #: List of attribute names for attributes that are
    #: :class:`sample.sample_set``
    sample_set_names = ['_input_sample_set', '_output_sample_set',
        '_emulated_input_sample_set', '_emulated_output_sample_set',
        '_output_probability_set'] 

 
    def __init__(self, input_sample_set, output_sample_set,
            emulated_input_sample_set=None, emulated_output_sample_set=None,
            output_probability_set=None):
        #: Input sample set :class:`~bet.sample.sample_set`
        self._input_sample_set = input_sample_set
        #: Output sample set :class:`~bet.sample.sample_set`
        self._output_sample_set = output_sample_set
        #: Emulated Input sample set :class:`~bet.sample.sample_set`
        self._emulated_input_sample_set = emulated_input_sample_set
        #: Emulated output sample set :class:`~bet.sample.sample_set`
        self._emulated_output_sample_set = emulated_output_sample_set
        #: Output probability set :class:`~bet.sample.sample_set`
        self._output_probability_set = output_probability_set
        #: Pointer from ``self._output_sample_set`` to 
        #: ``self._output_probability_set`` 
        self._io_ptr = None
        #: Pointer from ``self._emulated_input_sample_set`` to
        #: ``self._input_sample_set`` 
        self._emulated_ii_ptr = None
        #: Pointer from ``self._emulated_output_sample_set`` to 
        #: ``self._output_probability_set``
        self._emulated_oo_ptr = None
        #: local io pointer for parallelism
        self._io_ptr_local = None
        #: local emulated ii ptr for parallelsim
        self._emulated_ii_ptr_local = None
        #: local emulated oo ptr for parallelism
        self._emulated_oo_ptr_local = None
        self.check_nums()
        
    def check_nums(self):
        """
        
        Checks that ``self._input_sample_set`` and ``self._output_sample_set``
        both have the same number of samples.

        :rtype: int
        :returns: Number of samples

        """
        if self._input_sample_set._values.shape[0] != \
                self._output_sample_set._values.shape[0]:
            raise length_not_matching("input and output lengths do not match")
        else:
            return self._input_sample_set.check_num()

    def set_io_ptr(self, globalize=True):
        """
        
        Creates the pointer from ``self._output_sample_set`` to
        ``self._output_probability_set``

        .. seealso::
            
            :meth:`scipy.spatial.KDTree.query``
        
        """
        if not self._output_sample_set._values_local:
            self._output_sample_set.get_local_values()
        (_, self._io_ptr_local) = self._output_probability_set.get_kdtree.query\
                (self._output_sample_set.values_local)
        if globalize:
            self._io_ptr = util.get_global_values(self._io_ptr_local)
       
    def get_io_ptr(self):
        """
        
        Returns the pointer from ``self._output_sample_set`` to
        ``self._output_probability_set``

        .. seealso::
            
            :meth:`scipy.spatial.KDTree.query``

        :rtype: :class:`numpy.ndarray` of int of shape
            (self._output_sample_set._values.shape[0],)
        :returns: self._io_ptr

        """
        return self._io_ptr
                
    def set_emulated_ii_ptr(self, globalize=True):
        """
        
        Creates the pointer from ``self._emulated_input_sample_set`` to
        ``self._input_sample_set``

        .. seealso::
            
            :meth:`scipy.spatial.KDTree.query``

        """
        if not self._emulated_input_sample_set.values._local:
            self._output_sample_set.get_local_values()
        (_, self._emulated_ii_ptr_local) = self._input_sample_set.get_kdtree.\
                query(self._emulated_input_sample_set._values_local)
        if globalize:
            self._emulated_ii_ptr = util.get_global_values\
                    (self._emulated_ii_ptr_local)

    def get_emulated_ii_ptr(self):
        """
        
        Returns the pointer from ``self._emulated_input_sample_set`` to
        ``self._input_sample_set``

        .. seealso::
            
            :meth:`scipy.spatial.KDTree.query``

        :rtype: :class:`numpy.ndarray` of int of shape
            (self._output_sample_set._values.shape[0],)
        :returns: self._emulated_ii_ptr

        """
        return self._emulated_ii_ptr

    def set_emulated_oo_ptr(self, globalize=True):
        """
        
        Creates the pointer from ``self._emulated_output_sample_set`` to
        ``self._output_probability_set``

        .. seealso::
            
            :meth:`scipy.spatial.KDTree.query``

        """
        if not self._emulated_output_sample_set.values._local:
            self._emulated_output_sampe_set.get_local_values()
        (_, self._emulated_oo_ptr_local) = self._output_probability_set.\
                get_kdtree.query(self._emulated_output_sample_set._values_local)
        if globalize:
            self._emulated_oo_ptr = util.get_global_values\
                    (self._emulated_oo_ptr_local)

    def get_emulated_oo_ptr(self):
        """
        
        Returns the pointer from ``self._emulated_output_sample_set`` to
        ``self._output_probabilityset``

        .. seealso::
            
            :meth:`scipy.spatial.KDTree.query``

        :rtype: :class:`numpy.ndarray` of int of shape
            (self._output_sample_set._values.shape[0],)
        :returns: self._emulated_ii_ptr

        """
        return self._emulated_oo_ptr<|MERGE_RESOLUTION|>--- conflicted
+++ resolved
@@ -21,16 +21,6 @@
     """
     
 
-<<<<<<< HEAD
-class no_list(Exception):
-	pass
-
-class length_not_matching(Exception):
-	pass
-
-class dim_not_matching(Exception):
-    pass
-=======
 class dim_not_matching(Exception):
     """
     Exception for when the dimension of the array is inconsistent.
@@ -41,7 +31,6 @@
     Saves this :class:`bet.sample.sample_set` as a ``.mat`` file. Each
     attribute is added to a dictionary of names and arrays which are then
     saved to a MATLAB-style file.
-
     :param save_set: sample set to save
     :type save_set: :class:`bet.sample.sample_set`
     :param string file_name: Name of the ``.mat`` file, no extension is
@@ -49,7 +38,6 @@
     :param string sample_set_name: String to prepend to attribute names when
         saving multiple :class`bet.sample.sample_set` objects to a single
         ``.mat`` file
-
     """
     if os.path.exists(file_name) or os.path.exists(file_name+'.mat'):
         mdat = sio.loadmat(file_name)
@@ -62,7 +50,6 @@
             curr_attr = getattr(save_set, attrname)
             if curr_attr is not None:
                 mdat[sample_set_name+attrname] = curr_attr 
->>>>>>> b791d5d8
 
 def load_sample_set(file_name, sample_set_name=None):
     """
@@ -70,13 +57,11 @@
     contains multiple :class:`~bet.sample.sample_set` objects then
     ``sample_set_name`` is used to distinguish which between different
     :class:`~bet.sample.sample_set` objects.
-
     :param string file_name: Name of the ``.mat`` file, no extension is
         needed.
     :param string sample_set_name: String to prepend to attribute names when
         saving multiple :class`bet.sample.sample_set` objects to a single
         ``.mat`` file
-
     :rtype: :class:`~bet.sample.sample_set`
     :returns: the ``sample_set`` that matches the ``sample_set_name``
     """
@@ -98,9 +83,7 @@
 
 class sample_set(object):
     """
-
     A data structure containing arrays specific to a set of samples.
-
     """
     # TODO self._array_names should be moved here since it doesn't change 
     #: List of attribute names for attributes which are vectors or 1D
@@ -114,17 +97,10 @@
     '_error_estimates'] 
 
     def __init__(self, dim):
-<<<<<<< HEAD
-        self._array_names = ['_values', '_volumes', '_probabilities', '_jacobians', '_error_estimates']
-        self._dim = dim
-        self._domain = None
-=======
-        """
-
+        """
         Initialization
         
         :param int dim: Dimension of the space in which these samples reside.
-
         """
         # TODO remove this
         #: List of attribute names for attributes that are
@@ -134,7 +110,6 @@
         #: Dimension of the sample space
         self._dim = dim 
         #: :class:`numpy.ndarray` of sample values of shape (num, dim)
->>>>>>> b791d5d8
         self._values = None
         #: :class:`numpy.ndarray` of sample Voronoi volumes of shape (num,)
         self._volumes = None
@@ -180,7 +155,6 @@
         
         :rtype: int
         :returns: num
-
         """
         num = None
         for array_name in self._array_names:
@@ -197,20 +171,12 @@
 
     def get_dim(self):
         """
-
         Return the dimension of the sample space.
         
         :rtype: int
         :returns: Dimension of the sample space.
-
         """
         return self._dim
-
-    def set_domain(self, domain):
-        self._domain = domain
-
-    def get_domain(self):
-        return self._domain
 
     def set_values(self, values):
         """
@@ -218,34 +184,27 @@
         
         :param values: sample values
         :type values: :class:`numpy.ndarray` of shape (num, dim)
-
         """
         self._values = util.fix_dimensions_data(values)
-        if self._values.shape[1] != self._dim:
+        if self._values.shape[0] != self._dim:
             raise dim_not_matching("dimension of values incorrect")
         
     def get_values(self):
         """
         Returns sample values.
-
         :rtype: :class:`numpy.ndarray`
         :returns: sample values
-
         """
         return self._values
 
     def append_values(self, new_values):
         """
         Appends the ``new_values`` to ``self._values``. 
-
         .. note::
-
             Remember to update the other member attribute arrays so that
             :meth:`~sample.sample.check_num` does not fail.
-
         :param new_values: New values to append.
         :type new_values: :class:`numpy.ndarray` of shape (num, dim)
-
         """
         new_values = util.fix_dimensions_data(new_values)
         self._values = np.concatenate((self._values, new_values), axis=0)
@@ -253,7 +212,6 @@
     def set_domain(self, domain):
         """
         Sets the domain.
-
         :param domain: Sample domain
         :type domain: :class:`numpy.ndarray` of shape (dim, 2)
         
@@ -266,90 +224,68 @@
     def get_domain(self):
         """
         Returns the sample domain,
-
         :rtype: :class:`numpy.ndarray` of shape (dim, 2)
         :returns: Sample domain
-
         """
         return self._domain
 
     def set_volumes(self, volumes):
         """
         Sets sample Voronoi cell volumes.
-
         :type volumes: :class:`numpy.ndarray` of shape (num,)
         :param volumes: sample Voronoi cell volumes
-
         """
         self._volumes = volumes
         
     def get_volumes(self):
         """
         Returns sample Voronoi cell volumes.
-
         :rtype: :class:`numpy.ndarray` of shape (num,)
         :returns: sample Voronoi cell volumes
-
         """
         return self._volumes
 
     def set_probabilities(self, probabilities):
         """
         Set sample probabilities.
-
         :type probabilities: :class:`numpy.ndarray` of shape (num,)
         :param probabilities: sample probabilities
-
         """
         self._probabilities = probabilities
         
     def get_probabilities(self):
         """
         Returns sample probabilities.
-
         :rtype: :class:`numpy.ndarray` of shape (num,)
         :returns: sample probabilities
-
         """
         return self._probabilities
 
     def set_jacobians(self, jacobians):
         """
         Returns sample jacobians.
-
         :type jacobians: :class:`numpy.ndarray` of shape (num, other_dim, dim)
         :param jacobians: sample jacobians
-
         """
         self._jacobians = jacobians
         
     def get_jacobians(self):
-<<<<<<< HEAD
-        return self._jacobians
-=======
         """
         Returns sample jacobians.
-
         :rtype: :class:`numpy.ndarray` of shape (num, other_dim, dim)
         :returns: sample jacobians
-
         """
         return self._jacobians 
->>>>>>> b791d5d8
 
     def append_jacobians(self, new_jacobians):
         """
         Appends the ``new_jacobians`` to ``self._jacobians``. 
-
         .. note::
-
             Remember to update the other member attribute arrays so that
             :meth:`~sample.sample.check_num` does not fail.
-
         :param new_jacobians: New jacobians to append.
         :type new_jacobians: :class:`numpy.ndarray` of shape (num, other_dim, 
             dim)
-
         """
         self._jacobians = np.concatenate((self._jacobians, new_jacobians),
                 axis=0)
@@ -357,35 +293,27 @@
     def set_error_estimates(self, error_estimates):
         """
         Returns sample error estimates.
-
         :type error_estimates: :class:`numpy.ndarray` of shape (num,)
         :param error_estimates: sample error estimates
-
         """
         self._error_estimates = error_estimates
 
     def get_error_estimates(self):
         """
         Returns sample error_estimates.
-
         :rtype: :class:`numpy.ndarray` of shape (num,)
         :returns: sample error_estimates
-
         """
         return self._error_estimates
 
     def append_error_estimates(self, new_error_estimates):
         """
         Appends the ``new_error_estimates`` to ``self._error_estimates``. 
-
         .. note::
-
             Remember to update the other member attribute arrays so that
             :meth:`~sample.sample.check_num` does not fail.
-
         :param new_error_estimates: New error_estimates to append.
         :type new_error_estimates: :class:`numpy.ndarray` of shape (num,)
-
         """
         self._error_estimates = np.concatenate((self._error_estimates,
             new_error_estimates), axis=0) 
@@ -463,7 +391,6 @@
     Saves this :class:`bet.sample.discretization` as a ``.mat`` file. Each
     attribute is added to a dictionary of names and arrays which are then
     saved to a MATLAB-style file.
-
     :param save_disc: sample set to save
     :type save_disc: :class:`bet.sample.discretization`
     :param string file_name: Name of the ``.mat`` file, no extension is
@@ -471,7 +398,6 @@
     :param string discretization_name: String to prepend to attribute names when
         saving multiple :class`bet.sample.discretization` objects to a single
         ``.mat`` file
-
     """
     new_mdat = dict()
 
@@ -500,13 +426,11 @@
     contains multiple :class:`~bet.sample.discretization` objects then
     ``discretization_name`` is used to distinguish which between different
     :class:`~bet.sample.discretization` objects.
-
     :param string file_name: Name of the ``.mat`` file, no extension is
         needed.
     :param string discretization_name: String to prepend to attribute names when
         saving multiple :class`bet.sample.discretization` objects to a single
         ``.mat`` file
-
     :rtype: :class:`~bet.sample.discretization`
     :returns: the ``discretization`` that matches the ``discretization_name``
     """
@@ -589,10 +513,8 @@
         
         Checks that ``self._input_sample_set`` and ``self._output_sample_set``
         both have the same number of samples.
-
         :rtype: int
         :returns: Number of samples
-
         """
         if self._input_sample_set._values.shape[0] != \
                 self._output_sample_set._values.shape[0]:
@@ -605,7 +527,6 @@
         
         Creates the pointer from ``self._output_sample_set`` to
         ``self._output_probability_set``
-
         .. seealso::
             
             :meth:`scipy.spatial.KDTree.query``
@@ -623,15 +544,12 @@
         
         Returns the pointer from ``self._output_sample_set`` to
         ``self._output_probability_set``
-
         .. seealso::
             
             :meth:`scipy.spatial.KDTree.query``
-
         :rtype: :class:`numpy.ndarray` of int of shape
             (self._output_sample_set._values.shape[0],)
         :returns: self._io_ptr
-
         """
         return self._io_ptr
                 
@@ -640,11 +558,9 @@
         
         Creates the pointer from ``self._emulated_input_sample_set`` to
         ``self._input_sample_set``
-
         .. seealso::
             
             :meth:`scipy.spatial.KDTree.query``
-
         """
         if not self._emulated_input_sample_set.values._local:
             self._output_sample_set.get_local_values()
@@ -659,15 +575,12 @@
         
         Returns the pointer from ``self._emulated_input_sample_set`` to
         ``self._input_sample_set``
-
         .. seealso::
             
             :meth:`scipy.spatial.KDTree.query``
-
         :rtype: :class:`numpy.ndarray` of int of shape
             (self._output_sample_set._values.shape[0],)
         :returns: self._emulated_ii_ptr
-
         """
         return self._emulated_ii_ptr
 
@@ -676,11 +589,9 @@
         
         Creates the pointer from ``self._emulated_output_sample_set`` to
         ``self._output_probability_set``
-
         .. seealso::
             
             :meth:`scipy.spatial.KDTree.query``
-
         """
         if not self._emulated_output_sample_set.values._local:
             self._emulated_output_sampe_set.get_local_values()
@@ -695,14 +606,11 @@
         
         Returns the pointer from ``self._emulated_output_sample_set`` to
         ``self._output_probabilityset``
-
         .. seealso::
             
             :meth:`scipy.spatial.KDTree.query``
-
         :rtype: :class:`numpy.ndarray` of int of shape
             (self._output_sample_set._values.shape[0],)
         :returns: self._emulated_ii_ptr
-
         """
         return self._emulated_oo_ptr