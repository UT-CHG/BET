--- conflicted
+++ resolved
@@ -244,17 +244,11 @@
     #: List of attribute names for attributes which are vectors or 1D
     #: :class:`numpy.ndarray` or int/float
     vector_names = ['_probabilities', '_probabilities_local', '_volumes',
-<<<<<<< HEAD
                     '_volumes_local', '_local_index', '_dim', '_p_norm',
                     '_radii', '_normalized_radii', '_region', '_region_local',
                     '_error_id', '_error_id_local', '_reference_value',
                     '_domain_original']
-=======
-            '_volumes_local', '_local_index', '_dim', '_p_norm', '_radii',
-            '_radii_local', '_normalized_radii', '_normalized_radii_local',
-            '_region', '_region_local', '_error_id', '_error_id_local',
-            '_reference_value']
->>>>>>> 5d809449
+
     #: List of global attribute names for attributes that are 
     #: :class:`numpy.ndarray`
     array_names = ['_values', '_volumes', '_probabilities', '_jacobians',
@@ -2451,7 +2445,6 @@
         if self._emulated_output_sample_set is None:
             raise AttributeError("Required: _emulated_output_sample_set")
         else:
-<<<<<<< HEAD
             self._output_sample_set.estimate_volume_emulated(self._emulated_output_sample_set)
         
     def clip(self, cnum):
@@ -2512,7 +2505,3 @@
 
                         
                 
-=======
-            self._output_sample_set.estimate_volume_emulated(\
-                    self._emulated_output_sample_set)
->>>>>>> 5d809449
