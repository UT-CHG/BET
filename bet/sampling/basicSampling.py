# Copyright (C) 2014-2015 The BET Development Team

# Lindley Graham 4/15/2014
"""
This module contains functions for sampling. We assume we are given access to a
model, a parameter space, and a data space. The model is a map from the
paramter space to the data space. We desire to build up a set of samples to
sovle an inverse problem this guving use information about the inverse mapping.
Each sample consists for a paramter coordinate, data coordinate pairing. We
assume the measure on both spaces in Lebesgue.
"""

import numpy as np
import scipy.io as sio
from pyDOE import lhs
from bet.Comm import comm
import bet.sample as sample
import bet.util as util
import collections

def loadmat(save_file, disc_name=None, model=None):
    """
    Loads data from ``save_file`` into a
    :class:`~bet.basicSampling.sampler` object.

    :param string save_file: file name
    :param string disc_name: name of :class:`~bet.sample.discretization` in
        file
    :param model: runs the model at a given set of parameter samples and
        returns data 
    :type model: callable

    :rtype: tuple
    :returns: (sampler, discretization)

    """
    # load the data from a *.mat file
    mdat = sio.loadmat(save_file)
    num_samples = mdat['num_samples']
    # load the discretization
    discretization = sample.load_discretization(save_file, disc_name)
    loaded_sampler = sampler(model, num_samples)    
    return (loaded_sampler, discretization)

class sampler(object):
    """
    This class provides methods for adaptive sampling of parameter space to
    provide samples to be used by algorithms to solve inverse problems. 

    num_samples
        total number of samples OR list of number of samples per dimension such
        that total number of samples is prob(num_samples)
    lb_model
        callable function that runs the model at a given set of input and
        returns output
    """
    def __init__(self, lb_model, num_samples=None):
        """
        Initialization
        
        :param lb_model: Interface to physics-based model takes an input of
            shape (N, ndim) and returns an output of shape (N, mdim)
        :type lb_model: callable function
        :param int num_samples: N, number of samples (optional)
        """
        #: int, total number of samples OR list of number of samples per
        #: dimension such that total number of samples is prob(num_samples)
        self.num_samples = num_samples
        #: callable function that runs the model at a given set of input and
        #: returns output
        #: parameter samples and returns data 

        self.lb_model = lb_model

    def save(self, mdict, save_file, discretization=None):
        """
        Save matrices to a ``*.mat`` file for use by ``MATLAB BET`` code and
        :meth:`~bet.sampling.loadmat`

        :param dict mdict: dictonary of sampling data and sampler parameters
        :param string save_file: file name

        """
        sio.savemat(save_file, mdict, do_compression=True)
        if discretization is not None:
            sample.save_discretization(discretization, save_file)

    def update_mdict(self, mdict):
        """
        Set up references for ``mdict``

        :param dict mdict: dictonary of sampler parameters

        """
        mdict['num_samples'] = self.num_samples

    def random_sample_set(self, sample_type, input_sample_set,
            num_samples=None, criterion='center'):
        """
        Sampling algorithm with three basic options

            * ``random`` (or ``r``) generates ``num_samples`` samples in
                ``lam_domain`` assuming a Lebesgue measure.
            * ``lhs`` generates a latin hyper cube of samples.

        Note: This function is designed only for generalized rectangles and
        assumes a Lebesgue measure on the parameter space.
       
        :param string sample_type: type sampling random (or r),
            latin hypercube(lhs), regular grid (rg), or space-filling
            curve(TBD)
        :param input_sample_set: samples to evaluate the model at
        :type input_sample_set: :class:`~bet.sample.sample_set` with
            num_smaples
        :param string savefile: filename to save discretization
        :param int num_samples: N, number of samples (optional)
        :param string criterion: latin hypercube criterion see 
            `PyDOE <http://pythonhosted.org/pyDOE/randomized.html>`_
        
        :rtype: :class:`~bet.sample.sample_set`
        :returns: :class:`~bet.sample.sample_Set` object which contains
            input ``num_samples`` 

        """
        # Create N samples
        dim = input_sample_set.get_dim()

        if num_samples is None:
            num_samples = self.num_samples

        if input_sample_set.get_domain() is None:
            # create the domain
            input_domain = np.array([[0., 1.]]*dim)
            input_sample_set.set_domain(input_domain)
        # update the bounds based on the number of samples
        input_sample_set.update_bounds(num_samples)
        input_values = np.copy(input_sample_set._width)
         
        if sample_type == "lhs":
            input_values = input_values * lhs(dim,
                    num_samples, criterion)
        elif sample_type == "random" or "r":
            input_values = input_values * np.random.random(input_values.shape) 
        input_values = input_values + input_sample_set._left
        input_sample_set.set_values(input_values)

        return input_sample_set

    def random_sample_set_domain(self, sample_type, input_domain,
            num_samples=None, criterion='center'):
        """
        Sampling algorithm with three basic options

            * ``random`` (or ``r``) generates ``num_samples`` samples in
                ``lam_domain`` assuming a Lebesgue measure.
            * ``lhs`` generates a latin hyper cube of samples.

        Note: This function is designed only for generalized rectangles and
        assumes a Lebesgue measure on the parameter space.

        :param string sample_type: type sampling random (or r),
            latin hypercube(lhs), regular grid (rg), or space-filling
            curve(TBD)
        :param input_domain: min and max bounds for the input values,
            ``min = input_domain[:, 0]`` and ``max = input_domain[:, 1]``
        :type input_domain: :class:`numpy.ndarray` of shape (ndim, 2)
        :param string savefile: filename to save discretization
        :param int num_samples: N, number of samples (optional)
        :param string criterion: latin hypercube criterion see
            `PyDOE <http://pythonhosted.org/pyDOE/randomized.html>`_

        :rtype: :class:`~bet.sample.discretization`
        :returns: :class:`~bet.sample.discretization` object which contains
            input and output of ``num_samples``

        """
        # Create N samples
        input_sample_set = sample.sample_set(input_domain.shape[0])
        input_sample_set.set_domain(input_domain)

        return self.random_sample_set(sample_type, input_sample_set,
                                       num_samples, criterion)

    def random_sample_set_dimension(self, sample_type, input_dim,
            num_samples=None, criterion='center'):
        """
        Sampling algorithm with three basic options

            * ``random`` (or ``r``) generates ``num_samples`` samples in
                ``lam_domain`` assuming a Lebesgue measure.
            * ``lhs`` generates a latin hyper cube of samples.

        Note: A default input space of a hypercube is created and the
        Lebesgue measure is assumed on a space of dimension specified
        by ``input_dim``

        :param string sample_type: type sampling random (or r),
            latin hypercube(lhs), regular grid (rg), or space-filling
            curve(TBD)
        :param int input_dim: the dimension of the input space
        :param string savefile: filename to save discretization
        :param int num_samples: N, number of samples (optional)
        :param string criterion: latin hypercube criterion see
            `PyDOE <http://pythonhosted.org/pyDOE/randomized.html>`_

        :rtype: :class:`~bet.sample.discretization`
        :returns: :class:`~bet.sample.discretization` object which contains
            input and output of ``num_samples``

        """
        # Create N samples
        input_sample_set = sample.sample_set(input_dim)

        return self.random_sample_set(sample_type, input_sample_set,
                                       num_samples, criterion)

<<<<<<< HEAD
    def regular_sample_set(self, input_sample_set, num_samples_per_dim=1):
        """
        Sampling algorithm for generating a regular grid of samples taken
        on the domain present with input_sample_set (a default unit hypercube
        is used if no domain has been specified)

        :param input_sample_set: samples to evaluate the model at
        :type input_sample_set: :class:`~bet.sample.sample_set` with
            num_smaples
        :param num_samples_per_dim: number of samples per dimension
        :type num_samples_per_dim: :class: `~numpy.ndarray` of dimension
            (input_sample_set._dim,)

        :rtype: :class:`~bet.sample.discretization`
        :returns: :class:`~bet.sample.discretization` object which contains
            input and output of ``num_samples``
        """

        # Create N samples
        dim = input_sample_set.get_dim()

        if not isinstance(num_samples_per_dim, collections.Iterable):
            num_samples_per_dim = num_samples_per_dim * np.ones((dim,))
        if np.any(np.less(num_samples_per_dim, 0)):
            print 'Warning: num_smaples_per_dim must be greater than 0'

        self.num_samples = np.product(num_samples_per_dim)

        if input_sample_set.get_domain() is None:
            # create the domain
            input_domain = np.array([[0., 1.]] * dim)
            input_sample_set.set_domain(input_domain)
        else:
            input_domain = input_sample_set.get_domain()
        # update the bounds based on the number of samples
        input_sample_set.update_bounds(self.num_samples)
        input_values = np.copy(input_sample_set._width)

        vec_samples_dimension = np.empty((dim), dtype=object)
        for i in np.arange(0, dim):
            vec_samples_dimension[i] = list(np.linspace(
                input_domain[i,0], input_domain[i,1],
                num_samples_per_dim[i]+2))[1:num_samples_per_dim[i]+1]

        arrays_samples_dimension = np.meshgrid(
            *[vec_samples_dimension[i] for i in np.arange(0, dim)], indexing='ij')

        for i in np.arange(0, dim):
            input_values[:,i:i+1] = np.vstack(arrays_samples_dimension[i].flat[:])

        input_sample_set.set_values(input_values)

        return input_sample_set

    def regular_sample_set_domain(self, input_domain, num_samples_per_dim=1):
        """
        Sampling algorithm for generating a regular grid of samples taken
        on the domain present with input_sample_set (a default unit hypercube
        is used if no domain has been specified)

        :param input_domain: min and max bounds for the input values,
            ``min = input_domain[:, 0]`` and ``max = input_domain[:, 1]``
        :type input_domain: :class:`numpy.ndarray` of shape (ndim, 2)
        :param num_samples_per_dim: number of samples per dimension
        :type num_samples_per_dim: :class: `~numpy.ndarray` of dimension
            (input_sample_set._dim,)

        :rtype: :class:`~bet.sample.discretization`
        :returns: :class:`~bet.sample.discretization` object which contains
            input and output of ``num_samples``

        """
        # Create N samples
        input_sample_set = sample.sample_set(input_domain.shape[0])
        input_sample_set.set_domain(input_domain)

        return self.regular_sample_set(input_sample_set, num_samples_per_dim)

    def regular_sample_set_dimension(self, input_dim, num_samples_per_dimension):
        """
        Sampling algorithm for generating a regular grid of samples taken
        on a unit hypercube of dimension input_dim

        :param int input_dim: the dimension of the input space
        :param num_samples_per_dim: number of samples per dimension
        :type num_samples_per_dim: :class: `~numpy.ndarray` of dimension
            (input_sample_set._dim,)

        :rtype: :class:`~bet.sample.discretization`
        :returns: :class:`~bet.sample.discretization` object which contains
            input and output of ``num_samples``

        """
        # Create N samples
        input_sample_set = sample.sample_set(input_dim)

        return self.regular_sample_set(input_sample_set, num_samples_per_dimension)

    def compute_QoI_and_create_discretization(self, input_sample_set, savefile=None,
                                              parallel=False):
=======
    def compute_QoI_and_create_discretization(self, input_sample_set,
            savefile=None, parallel=False): 
>>>>>>> db616240
        """
        Samples the model at ``input_sample_set`` and saves the results.

        Note: There are many ways to generate samples on a regular grid in
        Numpy and other Python packages. Instead of reimplementing them here we
        provide sampler that utilizes user specified samples.

        :param input_sample_set: samples to evaluate the model at
        :type input_sample_set: :class:`~bet.sample.sample_set` with
            num_smaples
        :param string savefile: filename to save samples and data
        :param bool parallel: Flag for parallel implementation. Default value
            is ``False``.  
        
        :rtype: :class:`~bet.sample.discretization` 
        :returns: :class:`~bet.sample.discretization` object which contains
            input and output of ``num_samples`` 

        """
        
        # Update the number of samples
        self.num_samples = input_sample_set.check_num()

        # Solve the model at the samples
        if not(parallel) or comm.size == 1:
            output_values = self.lb_model(\
                    input_sample_set.get_values())
            # figure out the dimension of the output
            if len(output_values.shape) == 1:
                output_dim = 1
            else:
                output_dim = output_values.shape[1]
            output_sample_set = sample.sample_set(output_dim)
            output_sample_set.set_values(output_values)
        elif parallel:
            input_sample_set.global_to_local()
            local_output_values = self.lb_model(\
                    input_sample_set.get_values_local())
            # figure out the dimension of the output
            if len(local_output_values.shape) <= 1:
                output_dim = 1
            else:
                output_dim = local_output_values.shape[1]
            output_sample_set = sample.sample_set(output_dim)
            output_sample_set.set_values_local(local_output_values)
            input_sample_set.local_to_global()
            output_sample_set.local_to_global()
        
        discretization = sample.discretization(input_sample_set,
                output_sample_set)

        mdat = dict()
        self.update_mdict(mdat)

        if comm.rank == 0 and savefile is not None:
            self.save(mdat, savefile, discretization)
        comm.barrier()
        return discretization


    def create_random_discretization(self, sample_type, input_obj,
            savefile=None, num_samples=None, criterion='center',
            parallel=False):
        """
        Sampling algorithm with three basic options
            * ``random`` (or ``r``) generates ``num_samples`` samples in
                ``lam_domain`` assuming a Lebesgue measure.
            * ``lhs`` generates a latin hyper cube of samples.
        Note: This function is designed only for generalized rectangles and
        assumes a Lebesgue measure on the parameter space.

        :param string sample_type: type sampling random (or r),
            latin hypercube(lhs), regular grid (rg), or space-filling
            curve(TBD)
        :param input_obj: Either a :class:`bet.sample.sample_set` object for an
            input space, an array of min and max bounds for the input values
            with ``min = input_domain[:, 0]`` and ``max = input_domain[:, 1]``,
            or the dimension of an input space
        :type input_obj: :class: `~bet.sample.sample_set`,
            :class:`numpy.ndarray` of shape (ndim, 2), or :class: `int`
        :param string savefile: filename to save discretization
        :param int num_samples: N, number of samples (optional)
        :param string criterion: latin hypercube criterion see
            `PyDOE <http://pythonhosted.org/pyDOE/randomized.html>`_
        :param bool parallel: Flag for parallel implementation.  Default value
            is ``False``.

        :rtype: :class:`~bet.sample.discretization`
        :returns: :class:`~bet.sample.discretization` object which contains
            input and output sample sets with ``num_samples`` total samples
        """
        # Create N samples
        if num_samples is None:
            num_samples = self.num_samples

        if isinstance(input_obj, sample.sample_set):
            input_sample_set = self.random_sample_set(sample_type, input_obj,
                    num_samples, criterion)
        elif isinstance(input_obj, np.ndarray):
            input_sample_set = self.random_sample_set_domain(sample_type,
                    input_obj, num_samples, criterion)
        else:
            input_sample_set = self.random_sample_set_dimension(sample_type,
                    input_obj, num_samples, criterion)

        return self.compute_QoI_and_create_discretization(input_sample_set, 
                savefile, parallel)<|MERGE_RESOLUTION|>--- conflicted
+++ resolved
@@ -214,7 +214,6 @@
         return self.random_sample_set(sample_type, input_sample_set,
                                        num_samples, criterion)
 
-<<<<<<< HEAD
     def regular_sample_set(self, input_sample_set, num_samples_per_dim=1):
         """
         Sampling algorithm for generating a regular grid of samples taken
@@ -313,12 +312,8 @@
 
         return self.regular_sample_set(input_sample_set, num_samples_per_dimension)
 
-    def compute_QoI_and_create_discretization(self, input_sample_set, savefile=None,
-                                              parallel=False):
-=======
     def compute_QoI_and_create_discretization(self, input_sample_set,
-            savefile=None, parallel=False): 
->>>>>>> db616240
+            savefile=None, parallel=False):
         """
         Samples the model at ``input_sample_set`` and saves the results.
 
