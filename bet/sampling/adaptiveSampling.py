# Copyright (C) 2014-2015 The BET Development Team

# -*- coding: utf-8 -*-
# Lindley Graham 3/10/2014
"""
This module contains functions for adaptive random sampling. We assume we are
given access to a model, a parameter space, and a data space. The model is a
map from the paramter space to the data space. We desire to build up a set of
samples to solve an inverse problem thus giving us information about the
inverse mapping. Each sample consists of a parameter coordinate, data
coordinate pairing. We assume the measure of both spaces is Lebesgue.
We employ an approach based on using multiple sample chains.
"""

import numpy as np
import scipy.io as sio
import bet.sampling.basicSampling as bsam
import bet.util as util
import math, os
from bet.Comm import comm, MPI 


def loadmat(save_file, lb_model=None):
    """
    Loads data from ``save_file`` into a
    :class:`~bet.sampling.adaptiveSampling.sampler` object.
    :param string save_file: file name
    :param lb_model: runs the model at a given set of parameter samples, (N,
        ndim), and returns data (N, mdim)
    :rtype: tuple
    :returns: (sampler, samples, data)
    """
    # load the data from a *.mat file
    mdat = sio.loadmat(save_file)
    # load the samples
    if mdat.has_key('samples'):
        samples = mdat['samples']
        num_samples = samples.shape[0]
    else:
        samples = None
        num_samples = np.squeeze(mdat['num_samples'])
    # load the data
    if mdat.has_key('data'):
        data = mdat['data']
    else:
        data = None
    # recreate the sampler
    new_sampler = sampler(num_samples,
            np.squeeze(mdat['chain_length']), lb_model)
    
    return (new_sampler, samples, data)

class sampler(bsam.sampler):
    """
    This class provides methods for adaptive sampling of parameter space to
    provide samples to be used by algorithms to solve inverse problems. 
    
    chain_length
        number of batches of samples
    num_chains
        number of samples per batch (either a single int or a list of int)
    lb_model
        :class:`~bet.loadBalance.load_balance` runs the model at a given set of
        parameter samples and returns data """
    def __init__(self, num_samples, chain_length, lb_model):
        """
        Initialization
        :param int num_samples: Total number of samples
        :param int chain_length: Number of samples per chain
        :param lb_model: runs the model at a given set of parameter samples, (N,
            ndim), and returns data (N, mdim)
        """
        super(sampler, self).__init__(lb_model, num_samples)
        self.chain_length = chain_length
        self.num_chains_pproc = int(math.ceil(num_samples/float(chain_length*comm.size)))
        self.num_chains = comm.size * self.num_chains_pproc
        self.num_samples = chain_length * self.num_chains
        self.lb_model = lb_model
        self.sample_batch_no = np.repeat(range(self.num_chains), chain_length,
                0)

    def update_mdict(self, mdict):
        """
        Set up references for ``mdict``

        :param dict mdict: dictonary of sampler parameters

        """
        super(sampler, self).update_mdict(mdict)
        mdict['chain_length'] = self.chain_length
        mdict['num_chains'] = self.num_chains
        mdict['sample_batch_no'] = self.sample_batch_no
        
    def run_gen(self, kern_list, rho_D, maximum, param_min, param_max,
            t_set, savefile, initial_sample_type="lhs", criterion='center'):
        """
        Generates samples using generalized chains and a list of different
        kernels.

        :param list kern_list: List of
            :class:~`bet.sampling.adaptiveSampling.kernel` objects.
        :param rho_D: probability density on D
        :type rho_D: callable function that takes a :class:`numpy.ndarray` and
            returns a :class:`numpy.ndarray`
        :param float maximum: maximum value of rho_D
        :param param_min: minimum value for each parameter dimension
        :type param_min: :class:`numpy.ndarray` (ndim,)
        :param param_max: maximum value for each parameter dimension
        :type param_max: :class:`numpy.ndarray` (ndim,)
        :param t_set: method for creating new parameter steps using
            given a step size based on the paramter domain size
        :type t_set: :class:`bet.sampling.adaptiveSampling.transition_set`
        :param string savefile: filename to save samples and data
        :param string initial_sample_type: type of initial sample random (or r),
            latin hypercube(lhs), or space-filling curve(TBD)
         :param string criterion: latin hypercube criterion see 
            `PyDOE <http://pythonhosted.org/pyDOE/randomized.html>`_
        :rtype: tuple
        :returns: ((samples, data), all_step_ratios, num_high_prob_samples,
            sorted_incidices_of_num_high_prob_samples, average_step_ratio)
        """
        # generalized chains
        results = list()
        r_step_size = list()
        results_rD = list()
        mean_ss = list()
        for kern in kern_list:
            (samples, data, step_sizes) = self.generalized_chains(
                    param_min, param_max, t_set, kern, savefile,
                    initial_sample_type, criterion)
            results.append((samples, data))
            r_step_size.append(step_sizes)
            results_rD.append(int(sum(rho_D(data)/maximum)))
            mean_ss.append(np.mean(step_sizes))
        sort_ind = np.argsort(results_rD)
        return (results, r_step_size, results_rD, sort_ind, mean_ss)

    def run_tk(self, init_ratio, min_ratio, max_ratio, rho_D, maximum,
            param_min, param_max, kernel, savefile,
            initial_sample_type="lhs", criterion='center'):
        """
        Generates samples using generalized chains and
        :class:`~bet.sampling.transition_set` created using
        the `init_ratio`, `min_ratio`, and `max_ratio` parameters.
    
        :param list init_ratio: Initial step size ratio compared to the
            parameter domain.
        :param list min_ratio: Minimum step size compared to the initial step
            size.
        :param list max_ratio: Maximum step size compared to the maximum step
            size.
        :param rho_D: probability density on D
        :type rho_D: callable function that takes a :class:`numpy.ndarray` and
            returns a :class:`numpy.ndarray`
        :param float maximum: maximum value of rho_D
        :param param_min: minimum value for each parameter dimension
        :type param_min: :class:`numpy.ndarray` (ndim,)
        :param param_max: maximum value for each parameter dimension
        :type param_max: :class:`numpy.ndarray` (ndim,)
        :param kernel: functional that acts on the data used to
            determine the proposed change to the ``step_size``
        :type kernel: :class:`bet.sampling.adaptiveSampling.kernel` object.
        :param string savefile: filename to save samples and data
        :param string initial_sample_type: type of initial sample random (or r),
            latin hypercube(lhs), or space-filling curve(TBD)
         :param string criterion: latin hypercube criterion see 
            `PyDOE <http://pythonhosted.org/pyDOE/randomized.html>`_
        :rtype: tuple
        :returns: ((samples, data), all_step_ratios, num_high_prob_samples,
            sorted_incidices_of_num_high_prob_samples, average_step_ratio)
        """
        results = list()
        r_step_size = list()
        results_rD = list()
        mean_ss = list()
        for i, j, k  in zip(init_ratio, min_ratio, max_ratio):
            ts = transition_set(i, j, k)
            (samples, data, step_sizes) = self.generalized_chains(
                    param_min, param_max, ts, kernel, savefile,
                    initial_sample_type, criterion)
            results.append((samples, data))
            r_step_size.append(step_sizes)
            results_rD.append(int(sum(rho_D(data)/maximum)))
            mean_ss.append(np.mean(step_sizes))
        sort_ind = np.argsort(results_rD)
        return (results, r_step_size, results_rD, sort_ind, mean_ss)

    def run_inc_dec(self, increase, decrease, tolerance, rho_D, maximum,
            param_min, param_max, t_set, savefile,
            initial_sample_type="lhs", criterion='center'):
        """
        Generates samples using generalized chains and
        :class:`~bet.sampling.adaptiveSampling.rhoD_kernel` created using
        the `increase`, `decrease`, and `tolerance` parameters.

        :param list increase: the multiple to increase the step size by
        :param list decrease: the multiple to decrease the step size by
        :param list tolerance: a tolerance used to determine if two
            different values are close
        :param rho_D: probability density on D
        :type rho_D: callable function that takes a :class:`numpy.ndarray` and
            returns a :class:`numpy.ndarray`
        :param float maximum: maximum value of rho_D
        :param param_min: minimum value for each parameter dimension
        :type param_min: :class:`numpy.ndarray` (ndim,)
        :param param_max: maximum value for each parameter dimension
        :type param_max: :class:`numpy.ndarray` (ndim,)
        :param t_set: method for creating new parameter steps using
            given a step size based on the paramter domain size
        :type t_set: :class:`bet.sampling.adaptiveSampling.transition_set`
        :param string savefile: filename to save samples and data
        :param string initial_sample_type: type of initial sample random (or r),
            latin hypercube(lhs), or space-filling curve(TBD)
         :param string criterion: latin hypercube criterion see 
            `PyDOE <http://pythonhosted.org/pyDOE/randomized.html>`_
        :rtype: tuple
        :returns: ((samples, data), all_step_ratios, num_high_prob_samples,
            sorted_incidices_of_num_high_prob_samples, average_step_ratio)
        """
        kern_list = list()
        for i, j, z in zip(increase, decrease, tolerance):
            kern_list.append(rhoD_kernel(maximum, rho_D, i, j, z)) 
        return self.run_gen(kern_list, rho_D, maximum, param_min, param_max,
                t_set, savefile, initial_sample_type, criterion)

    def generalized_chains(self, param_min, param_max, t_set, kern,
            savefile, initial_sample_type="lhs", criterion='center'):
        """
        Basic adaptive sampling algorithm using generalized chains.
       
        :param string initial_sample_type: type of initial sample random (or r),
            latin hypercube(lhs), or space-filling curve(TBD)
        :param param_min: minimum value for each parameter dimension
        :type param_min: :class:`numpy.ndarray` (ndim,)
        :param param_max: maximum value for each parameter dimension
        :type param_max: :class:`numpy.ndarray` (ndim,)
        :param t_set: method for creating new parameter steps using
            given a step size based on the paramter domain size
        :type t_set: :class:`bet.sampling.adaptiveSampling.transition_set`
        :param kern: functional that acts on the data used to
            determine the proposed change to the ``step_size``
        :type kernel: :class:~`bet.sampling.adaptiveSampling.kernel` object.
        :param string savefile: filename to save samples and data
        :param string criterion: latin hypercube criterion see 
            `PyDOE <http://pythonhosted.org/pyDOE/randomized.html>`_
        :rtype: tuple
        :returns: (``parameter_samples``, ``data_samples``, ``all_step_ratios``) where
            ``parameter_samples`` is np.ndarray of shape (num_samples, ndim),
            ``data_samples`` is np.ndarray of shape (num_samples, mdim), and 
            ``all_step_ratios`` is np.ndarray of shape (num_chains,
            chain_length)
        """
        if comm.size > 1:
            psavefile = os.path.join(os.path.dirname(savefile),
                    "proc{}{}".format(comm.rank, os.path.basename(savefile)))

        # Initialize Nx1 vector Step_size = something reasonable (based on size
        # of domain and transition set type)
        # Calculate domain size
        param_left = np.repeat([param_min], self.num_chains_pproc, 0)
        param_right = np.repeat([param_max], self.num_chains_pproc, 0)

        param_width = param_right - param_left
        # Calculate step_size
        max_ratio = t_set.max_ratio
        min_ratio = t_set.min_ratio
        step_ratio = t_set.init_ratio*np.ones(self.num_chains_pproc)
       
        # Initiative first batch of N samples (maybe taken from latin
        # hypercube/space-filling curve to fully explore parameter space - not
        # necessarily random). Call these Samples_old.
        (samples_old, data_old) = super(sampler, self).random_samples(
                initial_sample_type, param_min, param_max, savefile,
                self.num_chains, criterion)
        self.num_samples = self.chain_length * self.num_chains
        comm.Barrier()
        
        # now split it all up
        if comm.size > 1:
<<<<<<< HEAD
            MYsamples_old = np.empty((np.shape(samples_old)[0]/size, np.shape(samples_old)[1]))
            comm.Scatter([samples_old, MPI.DOUBLE], [MYsamples_old, MPI.DOUBLE])
            MYdata_old = np.empty((np.shape(data_old)[0]/size, np.shape(data_old)[1]))
=======
            MYsamples_old = np.empty((np.shape(samples_old)[0]/comm.size, np.shape(samples_old)[1]))
            comm.Scatter([samples_old, MPI.DOUBLE], [MYsamples_old, MPI.DOUBLE])
            MYdata_old = np.empty((np.shape(data_old)[0]/comm.size, np.shape(data_old)[1]))
>>>>>>> 31e1d7bc
            comm.Scatter([data_old, MPI.DOUBLE], [MYdata_old,
                                                  MPI.DOUBLE])
        else:
            MYsamples_old = np.copy(samples_old)
            MYdata_old = np.copy(data_old)

        samples = MYsamples_old
        data = MYdata_old
        all_step_ratios = step_ratio
        (kern_old, proposal) = kern.delta_step(MYdata_old, None)
        mdat = dict()
        self.update_mdict(mdat)

        for batch in xrange(1, self.chain_length):
            # For each of N samples_old, create N new parameter samples using
            # transition set and step_ratio. Call these samples samples_new.
            samples_new = t_set.step(step_ratio, param_width,
                    param_left, param_right, MYsamples_old)
            
            # Solve the model for the samples_new.
            data_new = self.lb_model(samples_new)
            
            # Make some decision about changing step_size(k).  There are
            # multiple ways to do this.
            # Determine step size
            (kern_old, proposal) = kern.delta_step(data_new, kern_old)
            step_ratio = proposal*step_ratio
            # Is the ratio greater than max?
            step_ratio[step_ratio > max_ratio] = max_ratio
            # Is the ratio less than min?
            step_ratio[step_ratio < min_ratio] = min_ratio

            # Save and export concatentated arrays
            if self.chain_length < 4:
                pass
            elif (batch+1)%(self.chain_length/4) == 0:
                print "Current chain length: "+str(batch+1)+"/"+str(self.chain_length)
            samples = np.concatenate((samples, samples_new))
            data = np.concatenate((data, data_new))
            all_step_ratios = np.concatenate((all_step_ratios, step_ratio))
            mdat['step_ratios'] = all_step_ratios
            mdat['samples'] = samples
            mdat['data'] = data
            if comm.size > 1:
                super(sampler, self).save(mdat, psavefile)
            else:
                super(sampler, self).save(mdat, savefile)
            MYsamples_old = samples_new

        # collect everything
        MYsamples = np.copy(samples)
        MYdata = np.copy(data)
        MYall_step_ratios = np.copy(all_step_ratios)
        # ``parameter_samples`` is np.ndarray of shape (num_samples, ndim)
        samples = util.get_global_values(MYsamples,
                shape=(self.num_samples, np.shape(MYsamples)[1]))           
        # and ``data_samples`` is np.ndarray of shape (num_samples, mdim)
        data = util.get_global_values(MYdata, shape=(self.num_samples,
            np.shape(MYdata)[1]))
        # ``all_step_ratios`` is np.ndarray of shape (num_chains,
        # chain_length)
        all_step_ratios = util.get_global_values(MYall_step_ratios,
                shape=(self.num_samples,))
        all_step_ratios = np.reshape(all_step_ratios, (self.num_chains, self.chain_length))

        # save everything
        mdat['step_ratios'] = all_step_ratios
        mdat['samples'] = samples
        mdat['data'] = data
        super(sampler, self).save(mdat, savefile)

        return (samples, data, all_step_ratios)
        
def kernels(Q_ref, rho_D, maximum):
    """
    Generates a list of kernstic objects.
    :param Q_ref: reference parameter value
    :type Q_ref: :class:`numpy.ndarray`
    :param rho_D: probability density on D
    :type rho_D: callable function that takes a :class:`numpy.ndarray` and returns
        a :class:`numpy.ndarray`
    :param float maximum: maximum value of rho_D
    :rtype: list
    :returns: [maxima_mean_kernel, rhoD_kernel, maxima_kernel]
    """
    kern_list = list()
    kern_list.append(maxima_mean_kernel(np.array([Q_ref]), rho_D))
    kern_list.append(rhoD_kernel(maximum, rho_D))
    kern_list.append(maxima_kernel(np.array([Q_ref]), rho_D))
    return kern_list

class transition_set(object):
    """
    Basic class that is used to create a step to move from samples_old to
    samples_new based. This class generates steps for a random walk using a
    very basic algorithm. Future classes will inherit from this one with
    different implementations of the
    :meth:~`polysim.run_framework.apdative_sampling.step` method.
    This basic transition set is designed without a preferential direction.
    init_ratio
        Initial step size ratio compared to the parameter domain.
    min_ratio
        Minimum step size compared to the initial step size.
    max_ratio
        Maximum step size compared to the maximum step size.
    """

    def __init__(self, init_ratio, min_ratio, max_ratio):
        """
        Initialization

        :param float init_ratio: initial step ratio
        :param float min_ratio: minimum step_ratio
        :param float max_ratio: maximum step_ratio

        """
        self.init_ratio = init_ratio
        self.min_ratio = min_ratio
        self.max_ratio = max_ratio
    
    def step(self, step_ratio, param_width, param_left, param_right,
            samples_old): 
        """
        Generate ``num_samples`` new steps using ``step_ratio`` and
        ``param_width`` to calculate the ``step size``. Each step will have a
        random direction.
        :param step_ratio: define maximum step_size = ``step_ratio*param_width``
        :type step_ratio: :class:`numpy.ndarray` of shape (num_samples,)
        :param param_width: width of the parameter domain
        :type param_width: :class:`numpy.ndarray` of shape (ndim,)
        :param param_left: minimum boundary of the parameter domain
        :type param_left: :class:`numpy.ndarray` of shape (ndim, N) where N is the
            length of ``step_ratio``
        :param param_right: maximum boundary of the parameter domain
        :type param_right: :class:`numpy.ndarray` of shape (ndim, N) where N is the
            length of ``step_ratio``
        :param samples_old: Parameter samples from the previous step.
        :type samples_old: :class:`~numpy.ndarray` of shape (num_samples,
            ndim)
        :rtype: :class:`numpy.ndarray` of shape (num_samples, ndim)
        :returns: samples_new
        """
        # calculate maximum step size
        step_size = np.repeat([step_ratio], param_width.shape[1],
                0).transpose()*param_width
        # check to see if step will take you out of parameter space
        # calculate maximum proposed step
        samples_right = samples_old + 0.5*step_size
        samples_left = samples_old - 0.5*step_size
        # Is the new sample greaters than the right limit?
        far_right = samples_right >= param_right
        far_left = samples_left <= param_left
        # If the samples could leave the domain then truncate the box defining
        # the step_size
        samples_right[far_right] = param_right[far_right]
        samples_left[far_left] = param_left[far_left]
        samples_width = samples_right-samples_left
        #samples_center = (samples_right+samples_left)/2.0
        samples_new = samples_width * np.random.random(samples_old.shape)
        samples_new = samples_new + samples_left
        
        return samples_new

class kernel(object):
    """
    Parent class for kernels to determine change in step size. This class
    provides a method for determining the proposed change in step size. Since
    this is simply a skeleton parent class it does not change the step size at
    all.
    
    TOL
        a tolerance used to determine if two different values are close
    increase
        the multiple to increase the step size by
    decrease
        the multiple to decrease the step size by
    """

    def __init__(self, tolerance=1E-08, increase=1.0, decrease=1.0):
        """
        Initialization

        :param float tolerance: Tolerance for comparing two values
        :param float increase: The multiple to increase the step size by
        :param float decrease: The multiple to decrease the step size by

        """
        self.TOL = tolerance
        self.increase = increase
        self.decrease = decrease

    def delta_step(self, data_new, kern_old=None):
        """
        This method determines the proposed change in step size. 
        :param data_new: QoI for a given batch of samples 
        :type data_new: :class:`numpy.ndarray` of shape (num_chains, mdim)
        :param kern_old: kernel evaluated at previous step
        :rtype: typle
        :returns: (kern_new, proposal)
        """
        return (None, np.ones((data_new.shape[0],)))

class rhoD_kernel(kernel):
    """
    We assume we know the distribution rho_D on the QoI and that the goal is to
    determine inverse regions of high probability accurately (in terms of
    getting the measure correct). This class provides a method for determining
    the proposed change in step size as follows. We check if the QoI at each of
    the samples_new(k) are closer or farther away from a region of high
    probability in D than the QoI at samples_old(k).  For example, if they are
    closer, then we can reduce the step_size(k) by 1/2.
    Note: This only works well with smooth rho_D.
    maximum
        maximum value of rho_D on D
    rho_D
        probability density on D
    tolerance 
        a tolerance used to determine if two different values are close
    increase
        the multiple to increase the step size by
    decrease
        the multiple to decrease the step size by
    """

    def __init__(self, maximum, rho_D, tolerance=1E-08, increase=2.0, 
            decrease=0.5):
        """
        Initialization

        :param float maximum: maximum value of rho_D
        :param function rho_D: probability density on D
        :param float tolerance: Tolerance for comparing two values
        :param float increase: The multiple to increase the step size by
        :param float decrease: The multiple to decrease the step size by

        """
        self.MAX = maximum
        self.rho_D = rho_D
        self.sort_ascending = False
        super(rhoD_kernel, self).__init__(tolerance, increase, decrease)

    def delta_step(self, data_new, kern_old=None):
        """
        This method determines the proposed change in step size. 
        
        :param data_new: QoI for a given batch of samples 
        :type data_new: :class:`numpy.ndarray` of shape (num_chains, mdim)
        :param kern_old: kernel evaluated at previous step
        :rtype: tuple
        :returns: (kern_new, proposal)
        """
        # Evaluate kernel for new data.
        kern_new = self.rho_D(data_new)

        if type(kern_old) == type(None):
            return (kern_new, None)
        else:
            kern_diff = (kern_new-kern_old)/self.MAX
            # Compare to kernel for old data.
            # Is the kernel NOT close?
            kern_close = np.logical_not(np.isclose(kern_diff, 0,
                atol=self.TOL))
            kern_max = np.isclose(kern_new, self.MAX, atol=self.TOL)
            # Is the kernel greater/lesser?
            kern_greater = np.logical_and(kern_diff > 0, kern_close)
            kern_greater = np.logical_or(kern_greater, kern_max)
            kern_lesser = np.logical_and(kern_diff < 0, kern_close)

            # Determine step size
            proposal = np.ones(kern_new.shape)
            proposal[kern_greater] = self.decrease
            proposal[kern_lesser] = self.increase
            return (kern_new, proposal.transpose())


class maxima_kernel(kernel):
    """
    We assume we know the maxima of the distribution rho_D on the QoI and that
    the goal is to determine inverse regions of high probability accurately (in
    terms of getting the measure correct). This class provides a method for
    determining the proposed change in step size as follows. We check if the
    QoI at each of the samples_new(k) are closer or farther away from a region
    of high probability in D than the QoI at samples_old(k). For example, if
    they are closer, then we can reduce the step_size(k) by 1/2.
    maxima
        locations of the maxima of rho_D on D
        :class:`numpy.ndarray` of shape (num_maxima, mdim)
    rho_max
        rho_D(maxima), list of maximum values of rho_D
    tolerance 
        a tolerance used to determine if two different values are close
    increase
        the multiple to increase the step size by
    decrease
        the multiple to decrease the step size by
    """

    def __init__(self, maxima, rho_D, tolerance=1E-08, increase=2.0, 
            decrease=0.5):
        """
        Initialization
        :param maxima: locations of the maxima of rho_D on D 
        :type maxima: :class:`numpy.ndarray` of chape (num_maxima, mdim)
        :param rho_D: probability density on D
        :type rho_D: callable function that takes a :class:`numpy.ndarray` and returns
            a class:`numpy.ndarray`
        :param float tolerance: Tolerance for comparing two values
        :param float increase: The multiple to increase the step size by
        :param float decrease: The multiple to decrease the step size by

        """
        self.MAXIMA = maxima
        self.num_maxima = maxima.shape[0]
        self.rho_max = rho_D(maxima)
        super(maxima_kernel, self).__init__(tolerance, increase, decrease)
        self.sort_ascending = True

    def delta_step(self, data_new, kern_old=None):
        """
        This method determines the proposed change in step size. 
        
        :param data_new: QoI for a given batch of samples 
        :type data_new: :class:`numpy.ndarray` of shape (num_chains, mdim)
        :param kern_old: kernel evaluated at previous step
        :rtype: tuple
        :returns: (kern_new, proposal)
        """
        # Evaluate kernel for new data.
        kern_new = np.zeros((data_new.shape[0]))

        for i in xrange(data_new.shape[0]):
            # calculate distance from each of the maxima
            vec_from_maxima = np.repeat([data_new[i, :]], self.num_maxima, 0)
            vec_from_maxima = vec_from_maxima - self.MAXIMA
            # weight distances by 1/rho_D(maxima)
            dist_from_maxima = np.linalg.norm(vec_from_maxima, 2,
                1)/self.rho_max
            # set kern_new to be the minimum of weighted distances from maxima
            kern_new[i] = np.min(dist_from_maxima)

        if type(kern_old) == type(None):
            return (kern_new, None)
        else:
            kern_diff = (kern_new-kern_old)
            # Compare to kernel for old data.
            # Is the kernel NOT close?
            kern_close = np.logical_not(np.isclose(kern_diff, 0,
                atol=self.TOL))
            # Is the kernel greater/lesser?
            kern_greater = np.logical_and(kern_diff > 0, kern_close)
            kern_lesser = np.logical_and(kern_diff < 0, kern_close)
            # Determine step size
            proposal = np.ones(kern_new.shape)
            # if further than kern_old then increase
            proposal[kern_greater] = self.increase
            # if closer than kern_old then decrease
            proposal[kern_lesser] = self.decrease
        return (kern_new, proposal)


class maxima_mean_kernel(maxima_kernel):
    """
    We assume we know the maxima of the distribution rho_D on the QoI and that
    the goal is to determine inverse regions of high probability accurately (in
    terms of getting the measure correct). This class provides a method for
    determining the proposed change in step size as follows. We check if the
    QoI at each of the samples_new(k) are closer or farther away from a region
    of high probability in D than the QoI at samples_old(k). For example, if
    they are closer, then we can reduce the step_size(k) by 1/2.
    maxima
        locations of the maxima of rho_D on D
        np.array of shape (num_maxima, mdim)
    rho_max
        rho_D(maxima), list of maximum values of rho_D
    tolerance 
        a tolerance used to determine if two different values are close
    increase
        the multiple to increase the step size by
    decrease
        the multiple to decrease the step size by
    """

    def __init__(self, maxima, rho_D, tolerance=1E-08, increase=2.0, 
            decrease=0.5):
        """
        Initialization
        :param maxima: locations of the maxima of rho_D on D 
        :type maxima: :class:`numpy.ndarray` of chape (num_maxima, mdim)
        :param rho_D: probability density on D
        :type rho_D: callable function that takes a :class:`numpy.ndarray` and returns
            a class:`numpy.ndarray`
        :param float tolerance: Tolerance for comparing two values
        :param float increase: The multiple to increase the step size by
        :param float decrease: The multiple to decrease the step size by

        """
        self.radius = None
        self.mean = None
        self.current_clength = 0
        super(maxima_mean_kernel, self).__init__(maxima, rho_D, tolerance,
                increase, decrease)

    def reset(self):
        """
        Resets the the batch number and the estimates of the mean and maximum
        distance from the mean.
        """
        self.radius = None
        self.mean = None
        self.current_clength = 0

    def delta_step(self, data_new, kern_old=None):
        """
        This method determines the proposed change in step size. 
        
        :param data_new: QoI for a given batch of samples 
        :type data_new: :class:`numpy.ndarray` of shape (num_chains, mdim)
        :param kern_old: kernel evaluated at previous step
        :rtype: tuple
        :returns: (kern_new, proposal)
        """
        # Evaluate kernel for new data.
        kern_new = np.zeros((data_new.shape[0]))
        self.current_clength = self.current_clength + 1

        for i in xrange(data_new.shape[0]):
            # calculate distance from each of the maxima
            vec_from_maxima = np.repeat([data_new[i, :]], self.num_maxima, 0)
            vec_from_maxima = vec_from_maxima - self.MAXIMA
            # weight distances by 1/rho_D(maxima)
            dist_from_maxima = np.linalg.norm(vec_from_maxima, 2,
                1)/self.rho_max
            # set kern_new to be the minimum of weighted distances from maxima
            kern_new[i] = np.min(dist_from_maxima)

        if type(kern_old) == type(None):
            # calculate the mean
            self.mean = np.mean(data_new, 0)
            # calculate the distance from the mean
            vec_from_mean = data_new - np.repeat([self.mean],
                    data_new.shape[0], 0)
            # estimate the radius of D
            self.radius = np.max(np.linalg.norm(vec_from_mean, 2, 1))
            return (kern_new, None)
        else:
            # update the estimate of the mean
            self.mean = (self.current_clength-1)*self.mean + np.mean(data_new,
                    0) 
            self.mean = self.mean / self.current_clength
            # calculate the distance from the mean
            vec_from_mean = data_new - np.repeat([self.mean],
                    data_new.shape[0], 0)
            # esitmate the radius of D
            self.radius = max(np.max(np.linalg.norm(vec_from_mean, 2, 1)),
                    self.radius)
            # calculate the relative change in distance
            kern_diff = (kern_new-kern_old)
            # normalize by the radius of D (IF POSSIBLE)
            kern_diff = kern_diff #/ self.radius
            # Compare to kernel for old data.
            # Is the kernel NOT close?
            kern_close = np.logical_not(np.isclose(kern_diff, 0,
                atol=self.TOL))
            # Is the kernel greater/lesser?
            kern_greater = np.logical_and(kern_diff > 0, kern_close)
            kern_lesser = np.logical_and(kern_diff < 0, kern_close)
            # Determine step size
            proposal = np.ones(kern_new.shape)
            # if further than kern_old then increase
            proposal[kern_greater] = self.increase
            # if closer than kern_old then decrease
            proposal[kern_lesser] = self.decrease
        return (kern_new, proposal)<|MERGE_RESOLUTION|>--- conflicted
+++ resolved
@@ -277,15 +277,9 @@
         
         # now split it all up
         if comm.size > 1:
-<<<<<<< HEAD
-            MYsamples_old = np.empty((np.shape(samples_old)[0]/size, np.shape(samples_old)[1]))
-            comm.Scatter([samples_old, MPI.DOUBLE], [MYsamples_old, MPI.DOUBLE])
-            MYdata_old = np.empty((np.shape(data_old)[0]/size, np.shape(data_old)[1]))
-=======
             MYsamples_old = np.empty((np.shape(samples_old)[0]/comm.size, np.shape(samples_old)[1]))
             comm.Scatter([samples_old, MPI.DOUBLE], [MYsamples_old, MPI.DOUBLE])
             MYdata_old = np.empty((np.shape(data_old)[0]/comm.size, np.shape(data_old)[1]))
->>>>>>> 31e1d7bc
             comm.Scatter([data_old, MPI.DOUBLE], [MYdata_old,
                                                   MPI.DOUBLE])
         else:
