--- conflicted
+++ resolved
@@ -27,25 +27,7 @@
         alist.append(X[i])
     for i in range(n, 10):
         alist.append(np.array([0]))
-<<<<<<< HEAD
-    a,b,c,d,e,f,g,h,i,j = np.meshgrid(alist[0],
-                                      alist[1],
-                                      alist[2],
-                                      alist[3],
-                                      alist[4],
-                                      alist[5],
-                                      alist[6],
-                                      alist[7],
-                                      alist[8],
-                                      alist[9],
-                                      indexing='ij')
 
-    # TODO: use x.flat instead of x.flat[:]
-    X_new = np.vstack((a.flat[:],b.flat[:],c.flat[:],d.flat[:],e.flat[:],f.flat[:],g.flat[:],h.flat[:],i.flat[:],j.flat[:])).transpose()
-    # TODO: I don't think this line does anything, remove it
-    X_new  = X_new[:,0:n]
-    
-=======
     a, b, c, d, e, f, g, h, i, j = np.meshgrid(alist[0],
                                                alist[1],
                                                alist[2],
@@ -58,6 +40,7 @@
                                                alist[9],
                                                indexing='ij')
 
+    # TODO: use x.flat instead of x.flat[:]
     X_new = np.vstack(
         (a.flat[:],
          b.flat[:],
@@ -69,9 +52,9 @@
          h.flat[:],
          i.flat[:],
          j.flat[:])).transpose()
+    # TODO: I don't think this line does anything, remove it
     X_new = X_new[:, 0:n]
 
->>>>>>> 301c6823
     return X_new
 
 
