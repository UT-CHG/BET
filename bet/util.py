--- conflicted
+++ resolved
@@ -5,10 +5,6 @@
 """
 
 import numpy as np
-<<<<<<< HEAD
-import sys
-=======
->>>>>>> d2c974c6
 from bet.Comm import comm, MPI
 import collections
 import sys
