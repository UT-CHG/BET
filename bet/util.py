# Copyright (C) 2014-2015 The BET Development Team

"""
The module contains general tools for BET.
"""

import numpy as np
<<<<<<< HEAD
import sys
from bet.Comm import *
=======
from bet.Comm import comm
>>>>>>> 1fdc7759
import collections

possible_types = {int:MPI.INT, float:MPI.DOUBLE}

def meshgrid_ndim(X):
    """
    Return coordinate matrix from two or more coordinate vectors.
    Handles a maximum of 10 vectors.

    Make N-D coordinate arrays for vectorized evaluations of
    N-D scalar/vector fields over N-D grids, given
    one-dimensional coordinate arrays (x1, x2,..., xn).


    :param X: A tuple containing the 1d coordinate arrays
    :type X: tuple
    :rtype: :class:`~numpy.ndarray` of shape (num_grid_points,n)
    :returns: X_new
    """
    n = len(X)
    alist = []
    for i in range(n):
        alist.append(X[i])
    for i in range(n, 10):
        alist.append(np.array([0]))

    a, b, c, d, e, f, g, h, i, j = np.meshgrid(alist[0],
                                               alist[1],
                                               alist[2],
                                               alist[3],
                                               alist[4],
                                               alist[5],
                                               alist[6],
                                               alist[7],
                                               alist[8],
                                               alist[9],
                                               indexing='ij')

    X_new = np.vstack(
        (a.flat[:],
         b.flat[:],
         c.flat[:],
         d.flat[:],
         e.flat[:],
         f.flat[:],
         g.flat[:],
         h.flat[:],
         i.flat[:],
         j.flat[:])).transpose()
    X_new = X_new[:, 0:n]

    return X_new

def get_global_values(array, shape=None):
    """
    Concatenates local arrays into global array using :meth:`np.vstack`.

    :param array: Array.
    :type P_samples: :class:`~numpy.ndarray`
    :rtype: :class:`~numpy.ndarray`
    :returns: array
    """
    if comm.size == 1:
        return array
    else:
        # Figure out the subtype of the elements of the array
        dtype = array.dtype
        mpi_dtype = False
        for ptype in possible_types.iterkeys():
            if np.issubdtype(dtype, ptype):
                mpi_dtype = True
                dtype = ptype

        if type(shape) == type(None) or not mpi_dtype:
            # do a lowercase allgather
            a_shape = len(array.shape)
            array = comm.allgather(array, array)
            if a_shape == 1:
                return np.hstack(array)
            else:
                return np.vstack(array)
        else:
            # do an uppercase Allgather
            whole_a = np.empty(shape, dtype=dtype)
            comm.Allgather([array.ravel(), possible_types[dtype]], [whole_a,
                possible_types[dtype]])
            return whole_a

def fix_dimensions_vector(vector):
    """
    Fix the dimensions of an input so that it is a :class:`numpy.ndarray` of
    shape (N,).
    :param vector: numerical object
    :rtype: :class:`numpy.ndarray`
    :returns: array of shape (N,)
    """
    if not isinstance(vector, collections.Iterable):
        vector = np.array([vector])
    elif not isinstance(vector, np.ndarray):
        vector = np.array(vector)
    return vector.flat[:]

def fix_dimensions_vector_2darray(vector):
    """
    Fix the dimensions of an input so that it is a :class:`numpy.ndarray` of
    shape (N,1).

    :param vector: numerical object
    :rtype: :class:`numpy.ndarray`
    :returns: array of shape (N,1)

    """
    if not isinstance(vector, collections.Iterable):
        vector = np.array([vector])
    elif not isinstance(vector, np.ndarray):
        vector = np.array(vector)
    if len(vector.shape) == 1:
        vector = np.expand_dims(vector, axis=1)
    return vector

def fix_dimensions_domain(domain):
    """
    Fix the dimensions of an input so that it is a :class:`numpy.ndarray` of
    shape (dim, 2).

    :param vector: numerical object of at least length 2
    :type vector: :class:`collections.Iterable`
    :rtype: :class:`numpy.ndarray`
    :retuns: array of shape (dim, 2)

    """
    if not isinstance(domain, np.ndarray):
        if len(domain) == 2:
            domain = np.expand_dims(domain, axis=0)
        else:
            raise TypeError("The length must be at least 2.")
    elif len(domain.shape) == 1 and domain.shape[0] == 2:
        domain = np.expand_dims(domain, axis=0)
    elif len(domain.shape) == 2 and domain.shape[1] == 2:
        pass # The shape is already correct!
    elif len(domain.shape) == 2 and domain.shape[0] == 2:
        domain = domain.transpose()
    else:
        raise TypeError("At least one dimension must have a length of 2.")
    return domain

def fix_dimensions_data(data, dim=None):
    """
    Fix the dimensions of an input so that it is a :class:`numpy.ndarray` of
    shape (N, dim). 
    
    If ``dim`` is non-specified:
    If ``data`` is a non-iterable number assumes that ``dim==1``.
    If ``data`` is a numpy array with len(shape) == 1 assumes that ``dim==1``.
    If ``data`` is a numpy array with len(shape) == 2 assumes that
    ``dim==shape[1]``.


    :param data: numerical object
    :param int dim: The dimension of the "data" space.
    :rtype: :class:`numpy.ndarray`
    :returns: array of shape (N, dim)
    
    """
    if dim == None:
        if not isinstance(data, np.ndarray):
            return fix_dimensions_vector_2darray(data)
        elif len(data.shape) == 1:
            return fix_dimensions_vector_2darray(data)
        else:
            return data

    data = fix_dimensions_vector_2darray(data)
    if data.shape[1] != dim:
        return data.transpose()
    else:
        return data

def clean_data(data):
    """
    Clean data so that NaN->0, inf-> maxfloat, -inf-> -maxfloat

    :param data: numerical object
    :type data: :class:`numpy.ndarray`
    :rtype: :class:`numpy.ndarray`
    :returns: array of shape (data.shape)
    
    """
    data[np.isnan(data)] = 0.0
    data[np.isinf(data)] = np.sign(data[np.isinf(data)])*sys.float_info[0]

    return data


<|MERGE_RESOLUTION|>--- conflicted
+++ resolved
@@ -5,12 +5,8 @@
 """
 
 import numpy as np
-<<<<<<< HEAD
 import sys
-from bet.Comm import *
-=======
 from bet.Comm import comm
->>>>>>> 1fdc7759
 import collections
 
 possible_types = {int:MPI.INT, float:MPI.DOUBLE}
