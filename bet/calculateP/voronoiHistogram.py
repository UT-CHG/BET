# Copyright (C) 2014-2015 The BET Development Team

# -*- coding: utf-8 -*-
"""
This module provides methods for creating the edges and generating point for
regular (hyperrectangle) multidimensional voronoi cells and for determining the
volumes of these cells.
"""

import numpy as np
from scipy import spatial
import bet.util as util

def center_and_layer1_points_binsize(center_pts_per_edge, center, r_size,
        sur_domain): 
    """
    Generates a regular grid of center points that define the voronoi
    tesselation of exactly the interior of a hyperrectangle centered at
    ``center`` with sides of length ``r_size`` and the layers
    of voronoi cells that bound these interior cells. The resulting voronoi
    tesselation exactly represents the hyperrectangle.

    This method can also be used to tile ``sur_domain`` with points to define
    voronoi regions if the user sets ``r_ratio = 1``. (use binratio)

    :param list() center_pts_per_edge: number of center points per edge and
        additional two points will be added to create the bounding layer
    :param center: location of the center of the hyperrectangle
    :type center: :class:`numpy.ndarray` of shape (mdim,)
    :param r_size: size of the length of the sides of the
        hyperrectangle rect_domain to definie voronoi cells for
    :type r_size: double or list()
    :param sur_domain: minima and maxima of each dimension defining the
        surrounding domain. The surrounding domain is the bounded domain
        in the data space (i.e. the data domain).
    :type sur_domain: :class:`numpy.ndarray` of shape (mdim, 2)

    :rtype: tuple
    :returns: (points, interior_and_layer1, rect_domain) where where points is
        an :class:`numpy.ndarray` of shape (num_points, dim),
        interior_and_layer1 is a list() of dim :class:`numpy.ndarray`s of shape
        (center_pts_per_edge+2,), rect_domain is a :class:`numpy.ndarray` of
        shape (mdim, 2)

    """
    # determine the hyperrectangle (rect_domain) defined by center and r_size
    rect_width = r_size*np.ones(sur_domain[:, 0].shape)
    rect_domain = np.column_stack([center - .5*rect_width,
        center + .5*rect_width])
<<<<<<< HEAD
    if np.any(np.greater(r_size, rect_width)):
        msg = "The hyperrectangle defined by this size extends outside the "
=======
    if np.all(np.greater(r_size, rect_width)):
        msg = "The hyperrectangle defined by this size is larger than the "
>>>>>>> 1a9fe948
        msg += "original domain."
        print msg
    
    # determine the locations of the points for the 1st bounding layer
    layer1_left = rect_domain[:, 0]-rect_width/(2*center_pts_per_edge)
    layer1_right = rect_domain[:, 1]+rect_width/(2*center_pts_per_edge)

    interior_and_layer1 = list()
    for dim in xrange(sur_domain.shape[0]):
        # create interior points and 1st layer
        int_l1 = np.linspace(layer1_left[dim],
            layer1_right[dim], center_pts_per_edge[dim]+2)
        interior_and_layer1.append(int_l1)

    # use meshgrid to make the hyperrectangle shells
    points = util.meshgrid_ndim(interior_and_layer1)
    return (points, interior_and_layer1, rect_domain)

def center_and_layer1_points(center_pts_per_edge, center, r_ratio, sur_domain):
    r"""
    Generates a regular grid of center points that define the voronoi
    tesselation of exactly the interior of a hyperrectangle centered at
    ``center`` with sides of length ``r_ratio*sur_width`` and the layers
    of voronoi cells that bound these interior cells. The resulting voronoi
    tesselation exactly represents the hyperrectangle.

    This method can also be used to tile ``sur_domain`` with points to define
    voronoi regions if the user sets ``r_ratio = 1``.

    :param list() center_pts_per_edge: number of center points per edge and
        additional two points will be added to create the bounding layer
    :param center: location of the center of the hyperrectangle
    :type center: :class:`numpy.ndarray` of shape (mdim,)
    :param r_ratio: ratio of the length of the sides of the
        hyperrectangle rect_domain to definie voronoi cells for
    :type r_ratio: double or list()
    :param sur_domain: minima and maxima of each dimension defining the
        surrounding domain. The surrounding domain is the bounded domain
        in the data space (i.e. the data domain).    
    :type sur_domain: :class:`numpy.ndarray` of shape (mdim, 2)

    :rtype: tuple
    :returns: (points, interior_and_layer1, rect_domain) where where points is
        an :class:`numpy.ndarray` of shape (num_points, dim),
        interior_and_layer1 is a list() of dim :class:`numpy.ndarray`s of shape
        (center_pts_per_edge+2,), rect_domain is a :class:`numpy.ndarray` of
        shape (mdim, 2).

    """
    if np.all(np.greater(r_ratio, 1)):
        msg = "The hyperrectangle defined by this ratio is larger than the"
        msg += "original domain."
        print msg

    # determine r_size from the width of the surrounding domain
    r_size = r_ratio*(sur_domain[:, 1]-sur_domain[:, 0])

    return center_and_layer1_points_binsize(center_pts_per_edge, center,
            r_size, sur_domain)

def edges_regular(center_pts_per_edge, rect_domain, sur_domain):
    """
    Generates a sequence of arrays describing the edges of the finite voronoi
    cells in each direction. The voronoi tesselation is defined by regular grid
    of center points that define the voronoi tesselation of exactly the
    interior of a hyperrectangle  defined by ``rect_domain``  and the layers of
    voronoi cells that bound these interior cells. The resulting voronoi
    tesselation exactly represents the hyperrectangle. The bounding voronoi
    cells are made finite by bounding them with an  additional layer to
    represent ``sur_domain``.
    
    This method can also be used to tile ``sur_domain`` with points to define
    voronoi regions if the user sets ``r_ratio = 1``. use binratio below

    :param list() center_pts_per_edge: number of center points per edge and
        additional two points will be added to create the bounding layer
    :param rect_domain: The rectangular domain to define the voronoi
        tesselation for. This domain should be contained in the ``sur_domain``.
    :type rect_domain: :class:`numpy.ndarray` of shape (mdim, 2)
    :param sur_domain: minima and maxima of each dimension defining the
        surrounding domain. The surrounding domain is the bounded domain
        in the data space (i.e. the data domain).    
    :type sur_domain: :class:`numpy.ndarray` of shape (mdim, 2)

    :rtype: tuple
    :returns: interior_and_layer1 is a list of dim :class:`numpy.ndarray`s of
        shape (center_pts_per_edge+2,)

    """
    if np.any(np.greater_equal(sur_domain[:, 0], rect_domain[:, 0])):
        msg = "The hyperrectangle defined by this size is larger than the"
        msg += "original domain."
        print msg
    elif np.any(np.less_equal(sur_domain[:, 1], rect_domain[:, 1])):
        msg = "The hyperrectangle defined by this size is larger than the"
        msg += "original domain."
        print msg
    
    rect_edges = list()
    rect_and_sur_edges = list()
    for dim in xrange(sur_domain.shape[0]):
        # create interior points and 1st layer
        int_l1 = np.linspace(rect_domain[dim, 0],
            rect_domain[dim, 1], center_pts_per_edge[dim]+1)
        rect_edges.append(int_l1)
        # add layers together using indexing fu
        int_l2 = np.zeros((int_l1.shape[0]+2,))
        int_l2[1:-1] = int_l1
        int_l2[0] = sur_domain[dim, 0]
        int_l2[-1] = sur_domain[dim, 1]
        rect_and_sur_edges.append(int_l2) 

    return rect_and_sur_edges

def edges_from_points(points):
    """
    Given a sequence of arrays describing the voronoi points in each dimension
    that define a set of bounded hyperrectangular bins returns the edges of bins
    formed by voronoi cells along each dimensions.
    
    :param points: the coordindates of voronoi points that would generate
        these bins in each dimensions
    :type points: list of dim :class:`numpy.ndarray`s of shape (nbins+2,)

    :returns: edges, A sequence of arrays describing the edges of bins along
        each dimension.
    :rtype edges: A list() containing mdim :class:`numpy.ndarray`s of shape
        (nbins_per_dim+1,)

    """
    edges = list()
    for points_dim in points:
        edges.append((points_dim[1:]+points_dim[:-1])/2)
    return edges

def histogramdd_volumes(edges, points):
    """
    Given a sequence of arrays describing the edges of voronoi cells (bins)
    along each dimension and an 'ij' ordered sequence of points (1 per voronoi
    cell) returns a list of the volumes associated with these voronoi cells.

    :param edges: A sequence of arrays describing the edges of bins along
        each dimension.
    :type edges: A list() containing mdim :class:`numpy.ndarray`s of shape
        (nbins_per_dim+1,)
    :param points: points used to define the voronoi tesselation (only the
        points that define regions of finite volumes)
    :type points: :class:`numpy.ndarrray` of shape (num_points, mdim)

    :rtype: tuple of (H, volume, edges)
    :returns: H is the result of :meth:`np.histogramdd(points, edges,
        normed=True)`, volumes is a :class:`numpy.ndarray` of shape
        (len(points),) continaing the  finite volumes associated with
        ``points``

    """
    # adjust edges
    points_max = np.max(points, 0)
    points_min = np.min(points, 0)
    # Use a loop because the number of edges per dimension is not the same.
    for dim, e in enumerate(edges):
        if len(edges) == 1:
            if e[0] >= points_min:
                e[0] = points_min-np.finfo(float).eps
            if e[-1] <= points_max:
                e[-1] = points_max+np.finfo(float).eps
        else:
            if e[0] >= points_min[dim]:
                e[0] = points_min[dim]-np.finfo(float).eps
            if e[-1] <= points_max[dim]:
                e[-1] = points_max[dim]+np.finfo(float).eps

    H, _ = np.histogramdd(points, edges, normed=True)
    volume = 1.0/(H*points.shape[0]) # account for number of bins
    # works as long as points are created with 'ij' indexing in meshgrid
    volume = volume.ravel()
    return H, volume, edges

def simple_fun_uniform(points, volumes, rect_domain):
    """
    Given a set of points, the volumes associated with these points, and
    ``rect_domain`` creates a simple function approximation of a uniform
    distribution over the hyperrectangle defined by ``rect_domain``.

    :param points: points used to define the voronoi tesselation (only the
        points that define regions of finite volumes)
    :type points: :class:`numpy.ndarrray` of shape (num_points, mdim)
    :param list() volumes: finite volumes associated with ``points``
    :type points: :class:`numpy.ndarray` of shape (num_points,)
    :param rect_domain: minima and maxima of each dimension defining the
        hyperrectangle of uniform probability
    :type rect_domain: :class:`numpy.ndarray` of shape (mdim, 2)

    :rtype: tuple
    :returns: (rho_D_M, points, d_Tree) where ``rho_D_M`` and
        ``points`` are (mdim, M) :class:`~numpy.ndarray` and
        `d_Tree` is the :class:`~scipy.spatial.KDTree` for points

    """
    util.fix_dimensions_data(points)

    inside = np.logical_and(np.all(np.greater_equal(points, rect_domain[:, 0]),
        axis=1), np.all(np.less_equal(points, rect_domain[:, 1]), axis=1)) 

    rho_D_M = np.zeros(volumes.shape)
    # normalize on Lambda not D
    rho_D_M[inside] = volumes[inside]/np.sum(volumes[inside]) 
    d_Tree = spatial.KDTree(points)
    return (rho_D_M, points, d_Tree)
<|MERGE_RESOLUTION|>--- conflicted
+++ resolved
@@ -47,13 +47,8 @@
     rect_width = r_size*np.ones(sur_domain[:, 0].shape)
     rect_domain = np.column_stack([center - .5*rect_width,
         center + .5*rect_width])
-<<<<<<< HEAD
-    if np.any(np.greater(r_size, rect_width)):
-        msg = "The hyperrectangle defined by this size extends outside the "
-=======
     if np.all(np.greater(r_size, rect_width)):
         msg = "The hyperrectangle defined by this size is larger than the "
->>>>>>> 1a9fe948
         msg += "original domain."
         print msg
     
