# Copyright (C) 2016 The BET Development Team

# -*- coding: utf-8 -*-
import numpy as np
from dolfin import *
from meshDS import meshDS
from projectKL import projectKL
from poissonRandField import solvePoissonRandomField
import scipy.io as sio
import argparse

# This has been changed from a function to a script which can be run in
# simple docker container. The function is defined below, but as a script,
# this file takes in-line arguments for numKL. Default value is 2.

parser = argparse.ArgumentParser(description='Process some integers.')
parser.add_argument('Kval', type=int, nargs='?', default='2',
                    help='an integer for the number of KL terms')

nK = parser.parse_args()
print(nK.Kval)
print("which is type: " +str(type(nK.Kval)))

def computeSaveKL(numKL):
    '''
    ++++++++++++++++ Steps in Computing the Numerical KL Expansion ++++++++++
    We proceed by loading the mesh and defining the function space for which
    the eigenfunctions are defined upon.

    Then, we define the covariance kernel which requires correlation lengths
    and a standard deviation.

    We then compute and save the terms in a truncated KL expansion.
    +++++++++++++++++++++++++++++++++++++++++++++++++++++++++++++++++++++++++
    '''

    # Step 1: Set up the Mesh and Function Space

    mesh = Mesh("Lshaped.xml")

    # initialize the mesh to generate connectivity
    mesh.init()

    # Random field is projected on the space of Hat functions in the mesh
    V = FunctionSpace(mesh, "CG", 1)

    # Step 2: Project covariance in the mesh and get the eigenfunctions

    # Initialize the projectKL object with the mesh
    Lmesh = projectKL(mesh)

    # Create the covariance expression to project on the mesh.
    etaX = 10.0
    etaY = 10.0
    C = 1

    # Pick your favorite covariance. Popular choices are Gaussian (of course),
    # Exponential, triangular (has finite support which is nice). Check out
    # Ghanem and Spanos' book for more classical options.

    # A Gaussian Covariance
    '''
    cov = Expression("C*exp(-((x[0]-x[1]))*((x[0]-x[1]))/ex - \
      ((x[2]-x[3]))*((x[2]-x[3]))/ey)",
             ex=etaX,ey=etaY, C=C)
    '''
    # An Exponential Covariance
<<<<<<< HEAD
    cov = Expression("C*exp(-fabs(x[0]-x[1])/ex - fabs(x[2]-x[3])/ey)",ex=etaX,ey=etaY, C=C,degree=2)
=======
    cov = Expression("C*exp(-fabs(x[0]-x[1])/ex - fabs(x[2]-x[3])/ey)",ex=etaX,ey=etaY, C=C, \
	degree = 10)
>>>>>>> 9b02d9e3

    # Solve the discrete covariance relation on the mesh
    Lmesh.projectCovToMesh(numKL,cov)

    # Get the eigenfunctions and eigenvalues
    eigen_val = Lmesh.eigen_vals

    eigen_func_mat = np.zeros((numKL, Lmesh.eigen_funcs[0].vector().array().size))
    for i in range(0,numKL):
        eigen_func_mat[i,:] = Lmesh.eigen_funcs[i].vector().array()

    kl_mdat = dict()
    kl_mdat['KL_eigen_funcs'] = eigen_func_mat
    kl_mdat['KL_eigen_vals'] = eigen_val

    sio.savemat("KL_expansion", kl_mdat)


# added code which runs KL function defined above with nK terms
computeSaveKL(nK.Kval)
print("Were the KL_expansions saved?")<|MERGE_RESOLUTION|>--- conflicted
+++ resolved
@@ -65,12 +65,8 @@
              ex=etaX,ey=etaY, C=C)
     '''
     # An Exponential Covariance
-<<<<<<< HEAD
-    cov = Expression("C*exp(-fabs(x[0]-x[1])/ex - fabs(x[2]-x[3])/ey)",ex=etaX,ey=etaY, C=C,degree=2)
-=======
     cov = Expression("C*exp(-fabs(x[0]-x[1])/ex - fabs(x[2]-x[3])/ey)",ex=etaX,ey=etaY, C=C, \
 	degree = 10)
->>>>>>> 9b02d9e3
 
     # Solve the discrete covariance relation on the mesh
     Lmesh.projectCovToMesh(numKL,cov)
