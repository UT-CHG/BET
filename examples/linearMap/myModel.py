# Copyright (C) 2016 The BET Development Team

# -*- coding: utf-8 -*-
import numpy as np

# Define a model that is a linear QoI map
def my_model(parameter_samples):
    Q_map = np.array([[0.506, 0.463],[0.253, 0.918], [0.085, 0.496]])
    QoI_samples = np.dot(parameter_samples,Q_map)
<<<<<<< HEAD
    return QoI_samples
=======
    return QoI_samples
>>>>>>> 9664a2d9
<|MERGE_RESOLUTION|>--- conflicted
+++ resolved
@@ -7,8 +7,4 @@
 def my_model(parameter_samples):
     Q_map = np.array([[0.506, 0.463],[0.253, 0.918], [0.085, 0.496]])
     QoI_samples = np.dot(parameter_samples,Q_map)
-<<<<<<< HEAD
-    return QoI_samples
-=======
-    return QoI_samples
->>>>>>> 9664a2d9
+    return QoI_samples