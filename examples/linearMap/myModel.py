--- conflicted
+++ resolved
@@ -6,9 +6,5 @@
 # Define a model that is a linear QoI map
 def my_model(parameter_samples):
     Q_map = np.array([[0.506, 0.463], [0.253, 0.918], [0.085, 0.496]])
-<<<<<<< HEAD
-    QoI_samples = np.dot(parameter_samples,Q_map)
-=======
     QoI_samples = np.dot(parameter_samples, Q_map)
->>>>>>> 9d69eff1
     return QoI_samples