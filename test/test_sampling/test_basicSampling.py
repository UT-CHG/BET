# Lindley Graham 04/07/2015
"""
This module contains unittests for :mod:`~bet.sampling.basicSampling:`
"""

import unittest, os, bet, pyDOE
import numpy.testing as nptest
import numpy as np
import bet.sampling.basicSampling as bsam
import scipy.io as sio
<<<<<<< HEAD
import bet
from bet.Comm import size, rank
=======
from bet.Comm import *
>>>>>>> ee0eecfd

local_path = os.path.join(os.path.dirname(bet.__file__), "../test/test_sampling")


@unittest.skipIf(size > 1, 'Only run in serial')
def test_loadmat():
    """
    Tests :meth:`bet.sampling.basicSampling.loadmat`
    """
    np.random.seed(1)
    mdat1 = {'samples':np.random.random((5,1)),
            'data':np.random.random((5,1)), 'num_samples':5}
    mdat2 = {'samples':np.random.random((6,1)), 'num_samples':6}
    model = "this is not a model"

    sio.savemat(os.path.join(local_path, 'testfile1'), mdat1)
    sio.savemat(os.path.join(local_path, 'testfile2'), mdat2)

    (loaded_sampler1, samples1, data1) = bsam.loadmat(os.path.join(local_path,
        'testfile1'))
    nptest.assert_array_equal(samples1, mdat1['samples'])
    nptest.assert_array_equal(data1, mdat1['data'])
    assert loaded_sampler1.num_samples == 5
    assert loaded_sampler1.lb_model == None

    (loaded_sampler2, samples2, data2) = bsam.loadmat(os.path.join(local_path,
        'testfile2'), model)
    nptest.assert_array_equal(samples2, mdat2['samples'])
    nptest.assert_array_equal(data2, None)
    assert loaded_sampler2.num_samples == 6
    assert loaded_sampler2.lb_model == model
    if os.path.exists(os.path.join(local_path, 'testfile1.mat')):
        os.remove(os.path.join(local_path, 'testfile1.mat'))
    if os.path.exists(os.path.join(local_path, 'testfile2.mat')):
        os.remove(os.path.join(local_path, 'testfile2.mat'))

def verify_user_samples(model, sampler, samples, savefile, parallel):
    # evalulate the model at the samples directly
    data = model(samples)

    # evaluate the model at the samples
    (my_samples, my_data) = sampler.user_samples(samples, savefile,
            parallel)

    if len(data.shape) == 1:
        data = np.expand_dims(data, axis=1)
    if len(samples.shape) == 1:
        samples = np.expand_dims(samples, axis=1)
    
    # compare the samples
    nptest.assert_array_equal(samples, my_samples)
    # compare the data
    nptest.assert_array_equal(data, my_data)
    # did num_samples get updated?
    assert samples.shape[0] == sampler.num_samples
    # did the file get correctly saved?

    if rank == 0:
        mdat = sio.loadmat(savefile)
        nptest.assert_array_equal(samples, mdat['samples'])
        nptest.assert_array_equal(data, mdat['data'])
    comm.Barrier()

def verify_random_samples(model, sampler, sample_type, param_min, param_max,
        num_samples, savefile, parallel):
    # recreate the samples
    if num_samples == None:
        num_samples = sampler.num_samples
    param_left = np.repeat([param_min], num_samples, 0)
    param_right = np.repeat([param_max], num_samples, 0)
    samples = (param_right-param_left)
    if sample_type == "lhs":
        samples = samples * pyDOE.lhs(param_min.shape[-1], num_samples)
    elif sample_type == "random" or "r":
        np.random.seed(1)
        samples = samples * np.random.random(param_left.shape)
    samples = samples + param_left
    # evalulate the model at the samples directly
    data = model(samples)

    # evaluate the model at the samples
    # reset the random seed
    if sample_type == "random" or "r":
        np.random.seed(1)
    (my_samples, my_data) = sampler.user_samples(samples, savefile,
            parallel)

    # make sure that the samples are within the boundaries
    assert np.all(my_samples <= param_right)
    assert np.all(my_samples >= param_left)

    if len(data.shape) == 1:
        data = np.expand_dims(data, axis=1)
    if len(samples.shape) == 1:
        samples = np.expan_dims(samples, axis=1)
    
    # compare the samples
    nptest.assert_array_equal(samples, my_samples)
    # compare the data
    nptest.assert_array_equal(data, my_data)
    # did num_samples get updated?
    assert samples.shape[0] == sampler.num_samples
    assert num_samples == sampler.num_samples
    # did the file get correctly saved?
    
    if rank == 0:
        mdat = sio.loadmat(savefile)
        nptest.assert_array_equal(samples, mdat['samples'])
        nptest.assert_array_equal(data, mdat['data'])
    comm.Barrier()


class Test_basic_sampler(unittest.TestCase):
    """
    Test :class:`bet.sampling.basicSampling.sampler`.
    """

    def setUp(self):
        # create 1-1 map
        self.param_min1 = np.zeros((1, ))
        self.param_max1 = np.zeros((1, ))
        def map_1t1(x):
            return np.sin(x)
        # create 3-1 map
        self.param_min3 = np.zeros((3, ))
        self.param_max3 = np.ones((3, ))
        def map_3t1(x):
            return np.sum(x, 1)
        # create 3-2 map
        def map_3t2(x):
            return np.vstack(([x[:, 0]+x[:, 1], x[:, 2]])).transpose()
        # create 10-4 map
        self.param_min10 = np.zeros((10, ))
        self.param_max10 = np.ones((10, ))
        def map_10t4(x):
            x1 = x[:, 0] + x[:, 1]
            x2 = x[:, 2] + x[:, 3]
            x3 = x[:, 4] + x[:, 5]
            x4 = np.sum(x[:, [6, 7, 8, 9]], 1)
            return np.vstack([x1, x2, x3, x4]).transpose()
        num_samples = 100
        self.savefiles = ["11t11", "1t1", "3to1", "3to2", "10to4"]
        self.models = [map_1t1, map_1t1, map_3t1, map_3t2, map_10t4]
        self.samplers = []
        for model in self.models:
            self.samplers.append(bsam.sampler(model, num_samples))

    def tearDown(self):
        """
        Clean up extra files
        """
<<<<<<< HEAD
        for f in self.savefiles:
            if os.path.exists(os.path.join(local_path, f, ".mat")):
                os.remove(os.path.join(local_path, f, ".mat"))
=======
        if rank == 0:
            for f in self.savefiles:
                if os.path.exists(f+".mat"):
                    os.remove(f+".mat")
>>>>>>> ee0eecfd
        if size > 1:
            for f in self.savefiles:
                proc_savefile = os.path.join(local_path, os.path.dirname(f),
                        "proc{}{}.mat".format(rank, os.path.basename(f)))
                print proc_savefile
                if os.path.exists(proc_savefile):
                    os.remove(proc_savefile)
                proc_savefile = os.path.join(local_path, os.path.dirname(f),
                        "p{}proc{}{}.mat".format(rank, rank, os.path.basename(f)))
                if os.path.exists(proc_savefile):
                    os.remove(proc_savefile)
                print proc_savefile

    def test_init(self):
        """
        Test initalization of :class:`bet.sampling.basicSampling.sampler`
        """
        assert self.samplers[0].num_samples == 100
        assert self.samplers[0].lb_model == self.models[0]
        assert bsam.sampler(self.models[0], None).num_samples == None

    def test_update(self):
        """
        Test :meth:`bet.sampling.basicSampling.sampler.save`
        """
        mdict = {"frog":3, "moose":2}
        self.samplers[0].update_mdict(mdict)
        assert self.samplers[0].num_samples == mdict["num_samples"]

    def test_user_samples(self):
        """
        Test :meth:`bet.sampling.basicSampling.sampler.user_samples` for
        three different QoI maps (1 to 1, 3 to 1, 3 to 2, 10 to 4).
        """
        # create a list of different sets of samples
        list_of_samples = [np.ones((4, )), np.ones((4, 1)), np.ones((4, 3)),
                np.ones((4, 3)), np.ones((4, 10))]
        
        test_list = zip(self.models, self.samplers, list_of_samples, 
                self.savefiles)
        
        for model, sampler, samples, savefile in test_list: 
            for parallel in [False, True]:
                verify_user_samples(model, sampler, samples, savefile,
                        parallel)
   
    def test_random_samples(self):
        """
        Test :meth:`bet.sampling.basicSampling.sampler.random_samples` for three
        different QoI maps (1 to 1, 3 to 1, 3 to 2, 10 to 4).
        """
        param_min_list = [self.param_min1, self.param_min1, self.param_min3,
            self.param_min3, self.param_min10]
        param_max_list = [self.param_max1, self.param_max1, self.param_max3,
            self.param_max3, self.param_max10]


        test_list = zip(self.models, self.samplers, param_min_list,
                param_max_list, self.savefiles)

        for model, sampler, param_min, param_max, savefile in test_list:
            for sample_type in ["random", "r", "lhs"]:
                for num_samples in [None, 25]:
                    for parallel in [False, True]:
                        verify_random_samples(model, sampler, sample_type,
                                param_min, param_max, num_samples, savefile,
                                parallel)<|MERGE_RESOLUTION|>--- conflicted
+++ resolved
@@ -8,12 +8,7 @@
 import numpy as np
 import bet.sampling.basicSampling as bsam
 import scipy.io as sio
-<<<<<<< HEAD
-import bet
-from bet.Comm import size, rank
-=======
 from bet.Comm import *
->>>>>>> ee0eecfd
 
 local_path = os.path.join(os.path.dirname(bet.__file__), "../test/test_sampling")
 
@@ -165,16 +160,11 @@
         """
         Clean up extra files
         """
-<<<<<<< HEAD
-        for f in self.savefiles:
-            if os.path.exists(os.path.join(local_path, f, ".mat")):
-                os.remove(os.path.join(local_path, f, ".mat"))
-=======
+
         if rank == 0:
             for f in self.savefiles:
                 if os.path.exists(f+".mat"):
                     os.remove(f+".mat")
->>>>>>> ee0eecfd
         if size > 1:
             for f in self.savefiles:
                 proc_savefile = os.path.join(local_path, os.path.dirname(f),
