#!/usr/bin/env python

# Copyright (C) 2014-2019 BET Development Team

'''
The python script for building the BET package and subpackages.
'''
try:
    from setuptools import setup
except ImportError:
    from distutils.core import setup

setup(name='bet',
<<<<<<< HEAD
      version='2.2.0',
=======
      version='2.1.2',
>>>>>>> 9f1f70ea
      description='Butler, Estep, Tavener method',
      author='Steven Mattis',
      author_email='steve.a.mattis@gmail.com',
      license='GNU LGPL',
      url='https://github.com/UT-CHG/BET',
      packages=['bet',
                'bet.sampling',
                'bet.calculateP',
                'bet.postProcess',
                'bet.sensitivity'],
      install_requires=['matplotlib', 'pyDOE', 'scipy',
                        'numpy', 'nose'])<|MERGE_RESOLUTION|>--- conflicted
+++ resolved
@@ -11,11 +11,7 @@
     from distutils.core import setup
 
 setup(name='bet',
-<<<<<<< HEAD
-      version='2.2.0',
-=======
       version='2.1.2',
->>>>>>> 9f1f70ea
       description='Butler, Estep, Tavener method',
       author='Steven Mattis',
       author_email='steve.a.mattis@gmail.com',
