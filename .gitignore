bin/
<<<<<<< HEAD
doc/_build
=======
hershel_bin
>>>>>>> ddef5bcb
<|MERGE_RESOLUTION|>--- conflicted
+++ resolved
@@ -1,6 +1,3 @@
 bin/
-<<<<<<< HEAD
 doc/_build
-=======
-hershel_bin
->>>>>>> ddef5bcb
+hershel_bin